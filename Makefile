--- conflicted
+++ resolved
@@ -41,31 +41,6 @@
 
 # Create a single release build under the build directory
 release-build: vendor
-<<<<<<< HEAD
-ifdef DOCKER_BUILD
-	make docker-build FLAGS="-o build/pilosa-$(IDENTIFIER)/pilosa"
-else
-	make pilosa FLAGS="-o build/pilosa-$(IDENTIFIER)/pilosa"
-endif
-	cp NOTICE LICENSE README.md build/pilosa-$(IDENTIFIER)
-	tar -cvz -C build -f build/pilosa-$(IDENTIFIER).tar.gz pilosa-$(IDENTIFIER)/
-	@echo "Created release build: build/pilosa-$(IDENTIFIER).tar.gz"
-
-release:
-ifeq ($(STATUS),"")
-	make release-build GOOS=darwin GOARCH=amd64
-	make release-build GOOS=linux GOARCH=amd64 DOCKER_BUILD=1
-	make release-build GOOS=linux GOARCH=386 DOCKER_BUILD=1
-else
-	@echo "Will not create release with unclean git status."
-endif
-
-prerelease-build: vendor
-	make pilosa FLAGS="-o build/pilosa-master-$(GOOS)-$(GOARCH)/pilosa"
-	cp NOTICE LICENSE README.md build/pilosa-master-$(GOOS)-$(GOARCH)
-	tar -cvz -C build -f build/pilosa-master-$(GOOS)-$(GOARCH).tar.gz pilosa-master-$(GOOS)-$(GOARCH)/
-	@echo "Created pre-release build: build/pilosa-master-$(GOOS)-$(GOARCH).tar.gz"
-=======
 	$(MAKE) $(if $(DOCKER_BUILD),docker-)build FLAGS="-o build/pilosa-$(VERSION_ID)/pilosa"
 	cp LICENSE README.md build/pilosa-$(VERSION_ID)
 	tar -cvz -C build -f build/pilosa-$(VERSION_ID).tar.gz pilosa-$(VERSION_ID)/
@@ -84,7 +59,6 @@
 # Create branch-tagged pre-release for client library CI jobs
 prerelease-build: vendor
 	$(MAKE) release-build VERSION_ID=$(BRANCH_ID)
->>>>>>> 1764d5a9
 
 # Create prerelease build for Linux/amd64
 prerelease:
