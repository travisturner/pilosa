--- conflicted
+++ resolved
@@ -1137,19 +1137,6 @@
 	return nil
 }
 
-<<<<<<< HEAD
-func (c *InternalHTTPClient) clientURI(ctx context.Context) *URI {
-	clientURI := c.defaultURI
-	if contextURI, ok := ctx.Value("uri").(*URI); ok {
-		clientURI = contextURI
-	} else if contextURI, ok := ctx.Value("uri").(URI); ok {
-		clientURI = &contextURI
-	}
-	return clientURI
-}
-
-=======
->>>>>>> cc39733b
 // Bit represents the location of a single bit.
 type Bit struct {
 	RowID     uint64
@@ -1346,9 +1333,5 @@
 	BlockData(ctx context.Context, index, frame, view string, slice uint64, block int) ([]uint64, []uint64, error)
 	ColumnAttrDiff(ctx context.Context, index string, blks []AttrBlock) (map[uint64]map[string]interface{}, error)
 	RowAttrDiff(ctx context.Context, index, frame string, blks []AttrBlock) (map[uint64]map[string]interface{}, error)
-<<<<<<< HEAD
-	SendMessage(ctx context.Context, pb proto.Message) error
-=======
 	SendMessage(ctx context.Context, uri *URI, pb proto.Message) error
->>>>>>> cc39733b
 }