package pilosa

import (
	"context"
	"io"
	"net/http"
)

// Bit represents the intersection of a row and a column. It can be specified by
// integer ids or string keys.
type Bit struct {
	RowID     uint64
	ColumnID  uint64
	RowKey    string
	ColumnKey string
	Timestamp int64
}

// FieldValue represents the value for a column within a
// range-encoded field.
type FieldValue struct {
	ColumnID  uint64
	ColumnKey string
	Value     int64
}

// InternalClient should be implemented by any struct that enables any transport between nodes
// TODO: Refactor
// Note from Travis: Typically an interface containing more than two or three methods is an indication that
// something hasn't been architected correctly.
// While I understand that putting the entire Client behind an interface might require this many methods,
// I don't want to let it go unquestioned.
type InternalClient interface {
	MaxShardByIndex(ctx context.Context) (map[string]uint64, error)
	Schema(ctx context.Context) ([]*IndexInfo, error)
	CreateIndex(ctx context.Context, index string, opt IndexOptions) error
	FragmentNodes(ctx context.Context, index string, shard uint64) ([]*Node, error)
	Nodes(ctx context.Context) ([]*Node, error)
	Query(ctx context.Context, index string, queryRequest *QueryRequest) (*QueryResponse, error)
	QueryNode(ctx context.Context, uri *URI, index string, queryRequest *QueryRequest) (*QueryResponse, error)
	Import(ctx context.Context, index, field string, shard uint64, bits []Bit, opts ...ImportOption) error
	ImportK(ctx context.Context, index, field string, bits []Bit, opts ...ImportOption) error
	EnsureIndex(ctx context.Context, name string, options IndexOptions) error
	EnsureField(ctx context.Context, indexName string, fieldName string) error
	EnsureFieldWithOptions(ctx context.Context, index, field string, opt FieldOptions) error
	ImportValue(ctx context.Context, index, field string, shard uint64, vals []FieldValue, opts ...ImportOption) error
	ImportValueK(ctx context.Context, index, field string, vals []FieldValue, opts ...ImportOption) error
	ExportCSV(ctx context.Context, index, field string, shard uint64, w io.Writer) error
	CreateField(ctx context.Context, index, field string) error
	CreateFieldWithOptions(ctx context.Context, index, field string, opt FieldOptions) error
	FragmentBlocks(ctx context.Context, uri *URI, index, field, view string, shard uint64) ([]FragmentBlock, error)
	BlockData(ctx context.Context, uri *URI, index, field, view string, shard uint64, block int) ([]uint64, []uint64, error)
	ColumnAttrDiff(ctx context.Context, uri *URI, index string, blks []AttrBlock) (map[uint64]map[string]interface{}, error)
	RowAttrDiff(ctx context.Context, uri *URI, index, field string, blks []AttrBlock) (map[uint64]map[string]interface{}, error)
	SendMessage(ctx context.Context, uri *URI, msg []byte) error
	RetrieveShardFromURI(ctx context.Context, index, field string, shard uint64, uri URI) (io.ReadCloser, error)
<<<<<<< HEAD
	ImportRoaring(ctx context.Context, uri *URI, index, field string, shard uint64, remote bool, data []byte) error
	Forward(ctx context.Context, w http.ResponseWriter, r *http.Request, scheme, hostport string) error
=======
	ImportRoaring(ctx context.Context, uri *URI, index, field string, shard uint64, remote bool, data []byte, opts ...ImportOption) error
>>>>>>> 79bf01f7
}

//===============

type InternalQueryClient interface {
	QueryNode(ctx context.Context, uri *URI, index string, queryRequest *QueryRequest) (*QueryResponse, error)
}

type nopInternalQueryClient struct{}

func (n *nopInternalQueryClient) QueryNode(ctx context.Context, uri *URI, index string, queryRequest *QueryRequest) (*QueryResponse, error) {
	return nil, nil
}

func newNopInternalQueryClient() *nopInternalQueryClient {
	return &nopInternalQueryClient{}
}

var _ InternalQueryClient = newNopInternalQueryClient()

//===============

type nopInternalClient struct{}

func newNopInternalClient() nopInternalClient {
	return nopInternalClient{}
}

var _ InternalClient = newNopInternalClient()

func (n nopInternalClient) MaxShardByIndex(context.Context) (map[string]uint64, error) {
	return nil, nil
}
func (n nopInternalClient) Schema(ctx context.Context) ([]*IndexInfo, error) { return nil, nil }
func (n nopInternalClient) CreateIndex(ctx context.Context, index string, opt IndexOptions) error {
	return nil
}
func (n nopInternalClient) FragmentNodes(ctx context.Context, index string, shard uint64) ([]*Node, error) {
	return nil, nil
}
func (n nopInternalClient) Nodes(ctx context.Context) ([]*Node, error) {
	return nil, nil
}
func (n nopInternalClient) Query(ctx context.Context, index string, queryRequest *QueryRequest) (*QueryResponse, error) {
	return nil, nil
}
func (n nopInternalClient) QueryNode(ctx context.Context, uri *URI, index string, queryRequest *QueryRequest) (*QueryResponse, error) {
	return nil, nil
}
func (n nopInternalClient) Import(ctx context.Context, index, field string, shard uint64, bits []Bit, opts ...ImportOption) error {
	return nil
}
func (n nopInternalClient) ImportK(ctx context.Context, index, field string, bits []Bit, opts ...ImportOption) error {
	return nil
}
func (n nopInternalClient) ImportRoaring(ctx context.Context, uri *URI, index, field string, shard uint64, remote bool, data []byte, opts ...ImportOption) error {
	return nil
}
func (n nopInternalClient) EnsureIndex(ctx context.Context, name string, options IndexOptions) error {
	return nil
}
func (n nopInternalClient) EnsureField(ctx context.Context, indexName string, fieldName string) error {
	return nil
}
func (n nopInternalClient) EnsureFieldWithOptions(ctx context.Context, index, field string, opt FieldOptions) error {
	return nil
}
func (n nopInternalClient) ImportValue(ctx context.Context, index, field string, shard uint64, vals []FieldValue, opts ...ImportOption) error {
	return nil
}
func (n nopInternalClient) ImportValueK(ctx context.Context, index, field string, vals []FieldValue, opts ...ImportOption) error {
	return nil
}
func (n nopInternalClient) ExportCSV(ctx context.Context, index, field string, shard uint64, w io.Writer) error {
	return nil
}
func (n nopInternalClient) CreateField(ctx context.Context, index, field string) error { return nil }
func (n nopInternalClient) CreateFieldWithOptions(ctx context.Context, index, field string, opt FieldOptions) error {
	return nil
}
func (n nopInternalClient) FragmentBlocks(ctx context.Context, uri *URI, index, field, view string, shard uint64) ([]FragmentBlock, error) {
	return nil, nil
}
func (n nopInternalClient) BlockData(ctx context.Context, uri *URI, index, field, view string, shard uint64, block int) ([]uint64, []uint64, error) {
	return nil, nil, nil
}
func (n nopInternalClient) ColumnAttrDiff(ctx context.Context, uri *URI, index string, blks []AttrBlock) (map[uint64]map[string]interface{}, error) {
	return nil, nil
}
func (n nopInternalClient) RowAttrDiff(ctx context.Context, uri *URI, index, field string, blks []AttrBlock) (map[uint64]map[string]interface{}, error) {
	return nil, nil
}
func (n nopInternalClient) SendMessage(ctx context.Context, uri *URI, msg []byte) error {
	return nil
}
func (n nopInternalClient) RetrieveShardFromURI(ctx context.Context, index, field string, shard uint64, uri URI) (io.ReadCloser, error) {
	return nil, nil
}

func (n nopInternalClient) Forward(ctx context.Context, w http.ResponseWriter, r *http.Request, scheme, hostport string) error {
	return nil
}<|MERGE_RESOLUTION|>--- conflicted
+++ resolved
@@ -54,12 +54,8 @@
 	RowAttrDiff(ctx context.Context, uri *URI, index, field string, blks []AttrBlock) (map[uint64]map[string]interface{}, error)
 	SendMessage(ctx context.Context, uri *URI, msg []byte) error
 	RetrieveShardFromURI(ctx context.Context, index, field string, shard uint64, uri URI) (io.ReadCloser, error)
-<<<<<<< HEAD
-	ImportRoaring(ctx context.Context, uri *URI, index, field string, shard uint64, remote bool, data []byte) error
+	ImportRoaring(ctx context.Context, uri *URI, index, field string, shard uint64, remote bool, data []byte, opts ...ImportOption) error
 	Forward(ctx context.Context, w http.ResponseWriter, r *http.Request, scheme, hostport string) error
-=======
-	ImportRoaring(ctx context.Context, uri *URI, index, field string, shard uint64, remote bool, data []byte, opts ...ImportOption) error
->>>>>>> 79bf01f7
 }
 
 //===============
