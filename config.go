--- conflicted
+++ resolved
@@ -29,13 +29,11 @@
 	// DefaultInternalPort the port the nodes intercommunicate on.
 	DefaultInternalPort = "14000"
 
-<<<<<<< HEAD
 	// DefaultMetrics sets the internal metrics to no op
 	DefaultMetrics = "nop"
-=======
+
 	// DefaultMaxWritesPerRequest is the default number of writes per request.
 	DefaultMaxWritesPerRequest = 5000
->>>>>>> 92641ae7
 )
 
 // Config represents the configuration for the command.
