--- conflicted
+++ resolved
@@ -4,12 +4,8 @@
 	"fmt"
 	"log"
 	"pilosa/core"
-<<<<<<< HEAD
+	"pilosa/db"
 	"pilosa/query"
-=======
-	"pilosa/db"
-	"pilosa/hold"
->>>>>>> 0a50f18e
 
 	"github.com/davecgh/go-spew/spew"
 )
@@ -31,28 +27,18 @@
 	log.Println("Dispatch Run...")
 	for {
 		message := self.service.Transport.Receive()
-<<<<<<< HEAD
-		log.Println("Processing ", message)
-		spew.Dump(message.Data)
-=======
 		spew.Dump("Processing ", message)
 		switch data := message.Data.(type) {
 		case core.PingRequest:
 			pong := db.Message{Data: core.PongRequest{Id: data.Id}}
 			self.service.Transport.Send(&pong, data.Source)
 		case db.HoldResult:
-			hold.Hold.Set(data.ResultId(), data, 30)
-		default:
-			log.Println("Unprocessed message", data)
-		}
->>>>>>> 0a50f18e
-
-		switch message.Data.(type) {
+			self.service.Hold.Set(data.ResultId(), data, 30)
 		case query.CatQueryStep, query.GetQueryStep, query.SetQueryStep:
 			fmt.Println("CAT/GET/SET QUERYSTEP")
 			go self.service.Executor.NewJob(message)
 		default:
-			fmt.Println("unknown")
+			log.Println("Unprocessed message", data)
 		}
 
 		/*
