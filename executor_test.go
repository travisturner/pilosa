--- conflicted
+++ resolved
@@ -27,6 +27,7 @@
 	"github.com/pilosa/pilosa"
 	"github.com/pilosa/pilosa/pql"
 	"github.com/pilosa/pilosa/test"
+	"github.com/pkg/errors"
 )
 
 // Ensure a bitmap query can be executed.
@@ -264,31 +265,23 @@
 }
 
 // Ensure a set query can be executed.
-<<<<<<< HEAD
 func TestExecutor_Execute_SetBit(t *testing.T) {
 	t.Run("ID", func(t *testing.T) {
+		cmd := test.MustRunMainWithCluster(t, 1)[0]
+		holder := cmd.Server.Holder()
+		hldr := test.Holder{Holder: holder}
+		hldr.SetBit("i", "f", 1, 0)
+
 		t.Run("OK", func(t *testing.T) {
-			hldr := test.MustOpenHolder()
-			defer hldr.Close()
-=======
-func TestExecutor_Execute_Set(t *testing.T) {
-	hldr := test.MustOpenHolder()
-	defer hldr.Close()
->>>>>>> 5160ed58
-
-			// set a bit so the view gets created.
-			hldr.SetBit("i", "f", 1, 0)
-
-			e := test.NewExecutor(hldr.Holder, pilosa.NewTestCluster(1))
+			hldr.ClearBit("i", "f", 11, 1)
 			if n := hldr.Row("i", "f", 11).Count(); n != 0 {
 				t.Fatalf("unexpected bitmap count: %d", n)
 			}
 
-<<<<<<< HEAD
-			if res, err := e.Execute(context.Background(), "i", test.MustParse(`SetBit(row=11, field=f, col=1)`), nil, nil); err != nil {
+			if res, err := cmd.API.Query(context.Background(), &pilosa.QueryRequest{Index: "i", Query: `Set(1, f=11)`}); err != nil {
 				t.Fatal(err)
 			} else {
-				if !res[0].(bool) {
+				if !res.Results[0].(bool) {
 					t.Fatalf("expected column changed")
 				}
 			}
@@ -296,128 +289,83 @@
 			if n := hldr.Row("i", "f", 11).Count(); n != 1 {
 				t.Fatalf("unexpected bitmap count: %d", n)
 			}
-			if res, err := e.Execute(context.Background(), "i", test.MustParse(`SetBit(row=11, field=f, col=1)`), nil, nil); err != nil {
+			if res, err := cmd.API.Query(context.Background(), &pilosa.QueryRequest{Index: "i", Query: `Set(1, f=11)`}); err != nil {
 				t.Fatal(err)
 			} else {
-				if res[0].(bool) {
+				if res.Results[0].(bool) {
 					t.Fatalf("expected column unchanged")
 				}
 			}
 		})
 
 		t.Run("ErrInvalidColValueType", func(t *testing.T) {
-			hldr := test.MustOpenHolder()
-			defer hldr.Close()
-			index := hldr.MustCreateIndexIfNotExists("i", pilosa.IndexOptions{})
+			if _, err := cmd.API.Query(context.Background(), &pilosa.QueryRequest{Index: "i", Query: `Set("foo", f=1)`}); err == nil || errors.Cause(err).Error() != `string 'col' value not allowed unless index 'keys' option enabled` {
+				t.Fatalf("The error is: '%v'", err)
+			}
+		})
+
+		t.Run("ErrInvalidRowValueType", func(t *testing.T) {
+			if _, err := cmd.API.Query(context.Background(), &pilosa.QueryRequest{Index: "i", Query: `Set(2, f="bar")`}); err == nil || errors.Cause(err).Error() != `string 'row' value not allowed unless field 'keys' option enabled` {
+				t.Fatal(err)
+			}
+		})
+	})
+
+	t.Run("Keys", func(t *testing.T) {
+		cmd := test.MustRunMainWithCluster(t, 1)[0]
+		holder := cmd.Server.Holder()
+		hldr := test.Holder{Holder: holder}
+		index := hldr.MustCreateIndexIfNotExists("i", pilosa.IndexOptions{Keys: true})
+
+		t.Run("OK", func(t *testing.T) {
+			hldr.SetBit("i", "f", 1, 0)
+			if n := hldr.Row("i", "f", 11).Count(); n != 0 {
+				t.Fatalf("unexpected bitmap count: %d", n)
+			}
+
+			if res, err := cmd.API.Query(context.Background(), &pilosa.QueryRequest{Index: "i", Query: `Set("foo", f=11)`}); err != nil {
+				t.Fatal(err)
+			} else {
+				if !res.Results[0].(bool) {
+					t.Fatalf("expected column changed")
+				}
+			}
+
+			if n := hldr.Row("i", "f", 11).Count(); n != 1 {
+				t.Fatalf("unexpected bitmap count: %d", n)
+			}
+			if res, err := cmd.API.Query(context.Background(), &pilosa.QueryRequest{Index: "i", Query: `Set("foo", f=11)`}); err != nil {
+				t.Fatal(err)
+			} else {
+				if res.Results[0].(bool) {
+					t.Fatalf("expected column unchanged")
+				}
+			}
+		})
+
+		t.Run("ErrInvalidColValueType", func(t *testing.T) {
+			if err := index.DeleteField("f"); err != nil {
+				t.Fatal(err)
+			}
 			if _, err := index.CreateField("f", pilosa.FieldOptions{}); err != nil {
 				t.Fatal(err)
 			}
 
-			e := test.NewExecutor(hldr.Holder, test.NewCluster(1))
-			if _, err := e.Execute(context.Background(), "i", test.MustParse(`SetBit(field=f, row=1, col="foo")`), nil, nil); err == nil || err.Error() != `string 'col' value not allowed unless index 'keys' option enabled` {
+			if _, err := cmd.API.Query(context.Background(), &pilosa.QueryRequest{Index: "i", Query: `Set(2, f=1)`}); err == nil || errors.Cause(err).Error() != `column value must be a string when index 'keys' option enabled` {
 				t.Fatal(err)
 			}
 		})
 
 		t.Run("ErrInvalidRowValueType", func(t *testing.T) {
-			hldr := test.MustOpenHolder()
-			defer hldr.Close()
-			index := hldr.MustCreateIndexIfNotExists("i", pilosa.IndexOptions{})
-			if _, err := index.CreateField("f", pilosa.FieldOptions{}); err != nil {
-				t.Fatal(err)
-			}
-
-			e := test.NewExecutor(hldr.Holder, test.NewCluster(1))
-			if _, err := e.Execute(context.Background(), "i", test.MustParse(`SetBit(field=f, row="bar", col=2)`), nil, nil); err == nil || err.Error() != `string 'row' value not allowed unless field 'keys' option enabled` {
-				t.Fatal(err)
-			}
-		})
-	})
-
-	t.Run("Keys", func(t *testing.T) {
-		t.Run("OK", func(t *testing.T) {
-			hldr := test.MustOpenHolder()
-			defer hldr.Close()
-			hldr.MustCreateIndexIfNotExists("i", pilosa.IndexOptions{Keys: true})
-
-			// set a bit so the view gets created.
-			hldr.SetBit("i", "f", 1, 0)
-
-			e := test.NewExecutor(hldr.Holder, pilosa.NewTestCluster(1))
-			if n := hldr.Row("i", "f", 11).Count(); n != 0 {
-				t.Fatalf("unexpected bitmap count: %d", n)
-			}
-
-			if res, err := e.Execute(context.Background(), "i", test.MustParse(`SetBit(row=11, field=f, col="foo")`), nil, nil); err != nil {
-				t.Fatal(err)
-			} else {
-				if !res[0].(bool) {
-					t.Fatalf("expected column changed")
-				}
-			}
-
-			if n := hldr.Row("i", "f", 11).Count(); n != 1 {
-				t.Fatalf("unexpected bitmap count: %d", n)
-			}
-			if res, err := e.Execute(context.Background(), "i", test.MustParse(`SetBit(row=11, field=f, col="foo")`), nil, nil); err != nil {
-				t.Fatal(err)
-			} else {
-				if res[0].(bool) {
-					t.Fatalf("expected column unchanged")
-				}
-			}
-		})
-
-		t.Run("ErrInvalidColValueType", func(t *testing.T) {
-			hldr := test.MustOpenHolder()
-			defer hldr.Close()
-			index := hldr.MustCreateIndexIfNotExists("i", pilosa.IndexOptions{Keys: true})
-			if _, err := index.CreateField("f", pilosa.FieldOptions{}); err != nil {
-				t.Fatal(err)
-			}
-
-			e := test.NewExecutor(hldr.Holder, test.NewCluster(1))
-
-			if _, err := e.Execute(context.Background(), "i", test.MustParse(`SetBit(field=f, row=1, col=2)`), nil, nil); err == nil || err.Error() != `'col' value must be a string when index 'keys' option enabled` {
-				t.Fatal(err)
-			}
-		})
-
-		t.Run("ErrInvalidRowValueType", func(t *testing.T) {
-			hldr := test.MustOpenHolder()
-			defer hldr.Close()
-			index := hldr.MustCreateIndexIfNotExists("i", pilosa.IndexOptions{})
+			index := hldr.MustCreateIndexIfNotExists("inokey", pilosa.IndexOptions{})
 			if _, err := index.CreateField("f", pilosa.FieldOptions{Keys: true}); err != nil {
 				t.Fatal(err)
 			}
-
-			e := test.NewExecutor(hldr.Holder, test.NewCluster(1))
-
-			if _, err := e.Execute(context.Background(), "i", test.MustParse(`SetBit(field=f, row=1, col=2)`), nil, nil); err == nil || err.Error() != `'row' value must be a string when field 'keys' option enabled` {
+			if _, err := cmd.API.Query(context.Background(), &pilosa.QueryRequest{Index: "inokey", Query: `Set(2, f=1)`}); err == nil || errors.Cause(err).Error() != `row value must be a string when field 'keys' option enabled` {
 				t.Fatal(err)
 			}
 		})
 	})
-=======
-	if res, err := e.Execute(context.Background(), "i", test.MustParse(`Set(1, f=11)`), nil, nil); err != nil {
-		t.Fatal(err)
-	} else {
-		if !res[0].(bool) {
-			t.Fatalf("expected column changed")
-		}
-	}
-
-	if n := hldr.Row("i", "f", 11).Count(); n != 1 {
-		t.Fatalf("unexpected bitmap count: %d", n)
-	}
-	if res, err := e.Execute(context.Background(), "i", test.MustParse(`Set(1, f=11)`), nil, nil); err != nil {
-		t.Fatal(err)
-	} else {
-		if res[0].(bool) {
-			t.Fatalf("expected column unchanged")
-		}
-	}
->>>>>>> 5160ed58
 }
 
 // Ensure old PQL syntax doesn't break anything too badly.
