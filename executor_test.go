--- conflicted
+++ resolved
@@ -123,16 +123,12 @@
 	defer idx.Close()
 
 	e := NewExecutor(idx.Index, NewCluster(1))
-<<<<<<< HEAD
 	f := idx.MustCreateFragmentIfNotExists("d", "f", 0)
 	if n := f.Bitmap(11).Count(); n != 0 {
 		t.Fatalf("unexpected bitmap count: %d", n)
 	}
 
 	if res, err := e.Execute("d", MustParse(`SetBit(id=11, frame=f, profileID=1)`), nil); err != nil {
-=======
-	if _, err := e.Execute("d", MustParse(`SetBit(id=10, frame=f, profileID=1)`), nil, nil); err != nil {
->>>>>>> cda1646a
 		t.Fatal(err)
 	} else {
 		if !res.(bool) {
