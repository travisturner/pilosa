--- conflicted
+++ resolved
@@ -1756,12 +1756,7 @@
 		}
 
 		// Retrieve remote blocks.
-<<<<<<< HEAD
-		blocks, err := s.Cluster.InternalClient.FragmentBlocks(context.Background(), nil, s.Fragment.Index(), s.Fragment.Field(), s.Fragment.Slice())
-=======
-		client := NewInternalHTTPClientFromURI(&node.URI, s.RemoteClient)
-		blocks, err := client.FragmentBlocks(context.Background(), s.Fragment.index, s.Fragment.field, s.Fragment.slice)
->>>>>>> f0b52d70
+		blocks, err := s.Cluster.InternalClient.FragmentBlocks(context.Background(), nil, s.Fragment.index, s.Fragment.field, s.Fragment.slice)
 		if err != nil && err != ErrFragmentNotFound {
 			return errors.Wrap(err, "getting blocks")
 		}
@@ -1824,15 +1819,9 @@
 	f := s.Fragment
 
 	// Read pairs from each remote block.
-<<<<<<< HEAD
-	var pairSets []PairSet
 	var uris []*URI
-	for _, node := range s.Cluster.SliceNodes(f.Index(), f.Slice()) {
-=======
 	var pairSets []pairSet
-	var clients []InternalClient
 	for _, node := range s.Cluster.SliceNodes(f.index, f.slice) {
->>>>>>> f0b52d70
 		if s.Node.ID == node.ID {
 			continue
 		}
@@ -1846,11 +1835,7 @@
 		uris = append(uris, uri)
 
 		// Only sync the standard block.
-<<<<<<< HEAD
-		rowIDs, columnIDs, err := s.Cluster.InternalClient.BlockData(context.Background(), &node.URI, f.Index(), f.Field(), f.Slice(), id)
-=======
-		rowIDs, columnIDs, err := client.BlockData(context.Background(), f.index, f.field, f.slice, id)
->>>>>>> f0b52d70
+		rowIDs, columnIDs, err := s.Cluster.InternalClient.BlockData(context.Background(), &node.URI, f.index, f.field, f.slice, id)
 		if err != nil {
 			return errors.Wrap(err, "getting block")
 		}
@@ -1912,11 +1897,7 @@
 				Query:  buffers[k].String(),
 				Remote: true,
 			}
-<<<<<<< HEAD
-			_, err := s.Cluster.InternalClient.QueryNode(context.Background(), uris[i], f.Index(), queryRequest)
-=======
-			_, err := clients[i].Query(context.Background(), f.index, queryRequest)
->>>>>>> f0b52d70
+			_, err := s.Cluster.InternalClient.QueryNode(context.Background(), uris[i], f.index, queryRequest)
 			if err != nil {
 				return errors.Wrap(err, "executing")
 			}
