--- conflicted
+++ resolved
@@ -1081,25 +1081,16 @@
 		b.Skip("no fragment specified")
 	}
 
-<<<<<<< HEAD
-	b.ReportAllocs()
-=======
->>>>>>> 1764d5a9
 	// Open the fragment specified by the path.
 	f := pilosa.NewFragment(*FragmentPath, "i", "f", pilosa.ViewStandard, 0)
 	if err := f.Open(); err != nil {
 		b.Fatal(err)
 	}
 	defer f.Close()
-<<<<<<< HEAD
-	b.ResetTimer()
-	// Reset timer and execute benchmark.
-=======
 
 	// Reset timer and execute benchmark.
 	b.ResetTimer()
 	b.ReportAllocs()
->>>>>>> 1764d5a9
 	for i := 0; i < b.N; i++ {
 		err := f.Snapshot()
 		if err != nil {
