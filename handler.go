package pilosa

import (
	"encoding/json"
	"errors"
	"expvar"
	"fmt"
	"io"
	"io/ioutil"
	"log"
	"net/http"
	"os"
	"strconv"
	"strings"
	"time"

	"github.com/gogo/protobuf/proto"
	"github.com/umbel/pilosa/internal"
	"github.com/umbel/pilosa/pql"
)

// Handler represents an HTTP handler.
type Handler struct {
	Index *Index

	// Local hostname & cluster configuration.
	Host    string
	Cluster *Cluster

	// The execution engine for running queries.
	Executor interface {
		Execute(db string, query *pql.Query, slices []uint64, opt *ExecOptions) ([]interface{}, error)
	}

	// The version to report on the /version endpoint.
	Version string

	// The writer for any logging.
	LogOutput io.Writer
}

// NewHandler returns a new instance of Handler with a default logger.
func NewHandler() *Handler {
	return &Handler{
		Version:   Version,
		LogOutput: os.Stderr,
	}
}

// ServeHTTP handles an HTTP request.
func (h *Handler) ServeHTTP(w http.ResponseWriter, r *http.Request) {
	t := time.Now()

	switch r.URL.Path {
	case "/query":
		switch r.Method {
		case "POST":
			h.handlePostQuery(w, r)
		default:
			http.Error(w, "method not allowed", http.StatusMethodNotAllowed)
		}
	case "/import":
		switch r.Method {
		case "POST":
			h.handlePostImport(w, r)
		default:
			http.Error(w, "method not allowed", http.StatusMethodNotAllowed)
		}
	case "/slices/nodes":
		switch r.Method {
		case "GET":
			h.handleGetSlicesNodes(w, r)
		default:
			http.Error(w, "method not allowed", http.StatusMethodNotAllowed)
		}
	case "/slices/max":
		switch r.Method {
		case "GET":
			h.handleGetSliceMax(w, r)
		default:
			http.Error(w, "method not allowed", http.StatusMethodNotAllowed)
		}
	case "/fragment/data":
		switch r.Method {
		case "GET":
			h.handleGetFragmentData(w, r)
		case "POST":
			h.handlePostFragmentData(w, r)
		default:
			http.Error(w, "method not allowed", http.StatusMethodNotAllowed)
		}
	case "/version":
		h.handleVersion(w, r)

	case "/debug/vars":
		h.handleExpvar(w, r)
	default:
		http.NotFound(w, r)
	}

	h.logger().Printf("%s %s %.03fs", r.Method, r.URL.String(), time.Since(t).Seconds())
}

// handlePostQuery handles /query requests.
func (h *Handler) handlePostQuery(w http.ResponseWriter, r *http.Request) {
	// Parse incoming request.
	req, err := h.readQueryRequest(r)
	if err != nil {
		w.WriteHeader(http.StatusBadRequest)
		h.writeQueryResponse(w, r, &QueryResponse{Err: err})
		return
	}

	// Build execution options.
	opt := &ExecOptions{
		Timestamp: req.Timestamp,
		Quantum:   req.Quantum,
		Remote:    req.Remote,
	}

	// Parse query string.
	q, err := pql.NewParser(strings.NewReader(req.Query)).Parse()
	if err != nil {
		w.WriteHeader(http.StatusBadRequest)
		h.writeQueryResponse(w, r, &QueryResponse{Err: err})
		return
	}

	// Execute the query.
	results, err := h.Executor.Execute(req.DB, q, req.Slices, opt)
	resp := &QueryResponse{Results: results, Err: err}

	// Fill profile attributes if requested.
	if req.Profiles {
		// Consolidate all profile ids across all calls.
		var profileIDs []uint64
		for _, result := range results {
			bm, ok := result.(*Bitmap)
			if !ok {
				continue
			}
			profileIDs = uint64Slice(profileIDs).merge(bm.Bits())
		}

		// Retrieve profile attributes across all calls.
		profiles, err := h.readProfiles(h.Index.DB(req.DB), profileIDs)
		if err != nil {
			w.WriteHeader(http.StatusInternalServerError)
			h.writeQueryResponse(w, r, &QueryResponse{Err: err})
			return
		}
		resp.Profiles = profiles
	}

	// Set appropriate status code, if there is an error.
	if resp.Err != nil {
		w.WriteHeader(http.StatusInternalServerError)
	}

	// Write response back to client.
	if err := h.writeQueryResponse(w, r, resp); err != nil {
		h.logger().Printf("write query response error: %s", err)
	}
}

func (h *Handler) handleGetSliceMax(w http.ResponseWriter, r *http.Request) error {
	sm := h.Index.SliceN()
	if strings.Contains(r.Header.Get("Accept"), "application/x-protobuf") {
		pb := &internal.SliceMaxResponse{
			SliceMax: &sm,
		}
		if buf, err := proto.Marshal(pb); err != nil {
			return err
		} else if _, err := w.Write(buf); err != nil {
			return err
		}
		return nil
	}
	return json.NewEncoder(w).Encode(sliceMaxResponse{SliceMax: sm})
}

type sliceMaxResponse struct {
	SliceMax uint64 `json:"SliceMax"`
}

// readProfiles returns a list of profile objects by id.
func (h *Handler) readProfiles(db *DB, ids []uint64) ([]*Profile, error) {
	if db == nil {
		return nil, nil
	}

	a := make([]*Profile, 0, len(ids))
	for _, id := range ids {
		// Read attributes for profile. Skip profile if empty.
		attrs, err := db.ProfileAttrStore().Attrs(id)
		if err != nil {
			return nil, err
		} else if len(attrs) == 0 {
			continue
		}

		// Append profile with attributes.
		a = append(a, &Profile{ID: id, Attrs: attrs})
	}

	return a, nil
}

// readQueryRequest parses an query parameters from r.
func (h *Handler) readQueryRequest(r *http.Request) (*QueryRequest, error) {
	switch r.Header.Get("Content-Type") {
	case "application/x-protobuf":
		return h.readProtobufQueryRequest(r)
	default:
		return h.readURLQueryRequest(r)
	}
}

// readProtobufQueryRequest parses query parameters in protobuf from r.
func (h *Handler) readProtobufQueryRequest(r *http.Request) (*QueryRequest, error) {
	// Slurp the body.
	body, err := ioutil.ReadAll(r.Body)
	if err != nil {
		return nil, err
	}

	// Unmarshal into object.
	var req internal.QueryRequest
	if err := proto.Unmarshal(body, &req); err != nil {
		return nil, err
	}

	return decodeQueryRequest(&req), nil
}

// readURLQueryRequest parses query parameters from URL parameters from r.
func (h *Handler) readURLQueryRequest(r *http.Request) (*QueryRequest, error) {
	q := r.URL.Query()

	// Parse query string.
	buf, err := ioutil.ReadAll(r.Body)
	if err != nil {
		return nil, err
	}
	query := string(buf)

	// Parse list of slices.
	slices, err := parseUint64Slice(q.Get("slices"))
	if err != nil {
		return nil, errors.New("invalid slice argument")
	}

	// Parse timestamp, if available.
	var timestamp *time.Time
	if v := q.Get("timestamp"); v != "" {
		layout := "2006-01-02 15:04:05"
		if strings.Contains(v, "T") {
			layout = "2006-01-02T15:04:05"
		}

		t, err := time.Parse(layout, v)
		if err != nil {
			return nil, errors.New("invalid timestamp")
		}
		timestamp = &t
	}

	// Parse time granularity.
	quantum := YMDH
	if s := q.Get("time_granularity"); s != "" {
		v, err := ParseTimeQuantum(s)
		if err != nil {
			return nil, errors.New("invalid time granularity")
		}
		quantum = v
	}

	return &QueryRequest{
		DB:        q.Get("db"),
		Query:     query,
		Slices:    slices,
		Profiles:  q.Get("profiles") == "true",
		Timestamp: timestamp,
		Quantum:   quantum,
	}, nil
}

// writeQueryResponse writes the response from the executor to w.
func (h *Handler) writeQueryResponse(w http.ResponseWriter, r *http.Request, resp *QueryResponse) error {
	if strings.Contains(r.Header.Get("Accept"), "application/x-protobuf") {
		return h.writeProtobufQueryResponse(w, resp)
	}
	return h.writeJSONQueryResponse(w, resp)
}

// writeProtobufQueryResponse writes the response from the executor to w as protobuf.
func (h *Handler) writeProtobufQueryResponse(w http.ResponseWriter, resp *QueryResponse) error {
	if buf, err := proto.Marshal(encodeQueryResponse(resp)); err != nil {
		return err
	} else if _, err := w.Write(buf); err != nil {
		return err
	}
	return nil
}

// writeJSONQueryResponse writes the response from the executor to w as JSON.
func (h *Handler) writeJSONQueryResponse(w http.ResponseWriter, resp *QueryResponse) error {
	return json.NewEncoder(w).Encode(resp)
}

// handlePostImport handles /import requests.
func (h *Handler) handlePostImport(w http.ResponseWriter, r *http.Request) {
	// Verify that request is only communicating over protobufs.
	if r.Header.Get("Content-Type") != "application/x-protobuf" {
		http.Error(w, "Unsupported media type", http.StatusUnsupportedMediaType)
		return
	} else if r.Header.Get("Accept") != "application/x-protobuf" {
		http.Error(w, "Not acceptable", http.StatusNotAcceptable)
		return
	}

	// Read entire body.
	body, err := ioutil.ReadAll(r.Body)
	if err != nil {
		http.Error(w, err.Error(), http.StatusBadRequest)
		return
	}

	// Marshal into request object.
	var req internal.ImportRequest
	if err := proto.Unmarshal(body, &req); err != nil {
		http.Error(w, err.Error(), http.StatusBadRequest)
		return
	}
	db, frame, slice := req.GetDB(), req.GetFrame(), req.GetSlice()

	// Validate that this handler owns the slice.
	if !h.Cluster.OwnsSlice(h.Host, slice) {
		http.Error(w, "host does not own slice", http.StatusPreconditionFailed)
		return
	}

	// Find the correct fragment.
	f, err := h.Index.CreateFragmentIfNotExists(db, frame, slice)
	if err != nil {
		h.logger().Printf("fragment error: db=%s, frame=%s, slice=%d, err=%s", db, frame, slice, err)
		http.Error(w, "fragment error", http.StatusInternalServerError)
		return
	}

	// Import into fragment.
	err = f.Import(req.GetBitmapIDs(), req.GetProfileIDs())
	if err != nil {
		h.logger().Printf("import error: db=%s, frame=%s, slice=%s, bits=%d, err=%s", db, frame, slice, len(req.GetProfileIDs()), err)
	}

	// Marshal response object.
	buf, e := proto.Marshal(&internal.ImportResponse{Err: proto.String(errorString(err))})
	if e != nil {
		http.Error(w, fmt.Sprintf("marshal import response: %s", err), http.StatusInternalServerError)
		return
	}

	// Write response.
	if err != nil {
		w.WriteHeader(http.StatusInternalServerError)
	}
	w.Write(buf)
}

// handleGetSlicesNodes handles /slices/nodes requests.
func (h *Handler) handleGetSlicesNodes(w http.ResponseWriter, r *http.Request) {
	q := r.URL.Query()

	// Read slice parameter.
	slice, err := strconv.ParseUint(q.Get("slice"), 10, 64)
	if err != nil {
		http.Error(w, "slice required", http.StatusBadRequest)
		return
	}

	// Retrieve slice owner nodes.
	nodes := h.Cluster.SliceNodes(slice)

	// Write to response.
	if err := json.NewEncoder(w).Encode(nodes); err != nil {
		h.logger().Printf("json write error: %s", err)
	}
}

// handleGetFragmentBackup handles GET /fragment/data requests.
func (h *Handler) handleGetFragmentData(w http.ResponseWriter, r *http.Request) {
	// Read slice parameter.
	q := r.URL.Query()
	slice, err := strconv.ParseUint(q.Get("slice"), 10, 64)
	if err != nil {
		http.Error(w, "slice required", http.StatusBadRequest)
		return
	}

	// Retrieve fragment from index.
	f := h.Index.Fragment(q.Get("db"), q.Get("frame"), slice)
	if f == nil {
		http.Error(w, "fragment not found", http.StatusNotFound)
		return
	}

	// Stream fragment to response body.
	if _, err := f.WriteTo(w); err != nil {
		h.logger().Printf("fragment backup error: %s", err)
	}
}

// handlePostFragmentRestore handles POST /fragment/data requests.
func (h *Handler) handlePostFragmentData(w http.ResponseWriter, r *http.Request) {
	// Read slice parameter.
	q := r.URL.Query()
	slice, err := strconv.ParseUint(q.Get("slice"), 10, 64)
	if err != nil {
		http.Error(w, "slice required", http.StatusBadRequest)
		return
	}

	// Retrieve fragment from index.
	f, err := h.Index.CreateFragmentIfNotExists(q.Get("db"), q.Get("frame"), slice)
	if err != nil {
		http.Error(w, err.Error(), http.StatusInternalServerError)
		return
	}

	// Read fragment in from request body.
	if _, err := f.ReadFrom(r.Body); err != nil {
		http.Error(w, err.Error(), http.StatusInternalServerError)
		return
	}
}

// handleGetVersion handles /version requests.
func (h *Handler) handleVersion(w http.ResponseWriter, r *http.Request) {
	if err := json.NewEncoder(w).Encode(struct {
		Version string `json:"version"`
	}{
		Version: h.Version,
	}); err != nil {
		h.logger().Printf("write version response error: %s", err)
	}
}

// handleExpvar handles /debug/vars requests.
func (h *Handler) handleExpvar(w http.ResponseWriter, r *http.Request) {
	// Copied from $GOROOT/src/expvar/expvar.go
	w.Header().Set("Content-Type", "application/json; charset=utf-8")
	fmt.Fprintf(w, "{\n")
	first := true
	expvar.Do(func(kv expvar.KeyValue) {
		if !first {
			fmt.Fprintf(w, ",\n")
		}
		first = false
		fmt.Fprintf(w, "%q: %s", kv.Key, kv.Value)
	})
	fmt.Fprintf(w, "\n}\n")
}

// logger returns a logger for the handler.
func (h *Handler) logger() *log.Logger {
	return log.New(h.LogOutput, "", log.LstdFlags)
}

// QueryRequest represent a request to process a query.
type QueryRequest struct {
	// Database to execute query against.
	DB string

	// The query string to parse and execute.
	Query string

	// The slices to include in the query execution.
	// If empty, all slices are included.
	Slices []uint64

	// Return profile attributes, if true.
	Profiles bool

	// Timestamp passed into the query.
	Timestamp *time.Time

	// Time granularity to use with the timestamp.
	Quantum TimeQuantum

	// If true, indicates that query is part of a larger distributed query.
	// If false, this request is on the originating node.
	Remote bool
}

func decodeQueryRequest(pb *internal.QueryRequest) *QueryRequest {
	req := &QueryRequest{
		DB:       pb.GetDB(),
		Query:    pb.GetQuery(),
		Slices:   pb.GetSlices(),
		Profiles: pb.GetProfiles(),
		Quantum:  TimeQuantum(pb.GetQuantum()),
		Remote:   pb.GetRemote(),
	}

	if pb.Timestamp != nil {
		t := time.Unix(0, pb.GetTimestamp())
		req.Timestamp = &t
	}

	return req
}

// QueryResponse represent a response from a processed query.
type QueryResponse struct {
	// Result for each top-level query call.
	// Can be a Bitmap, Pairs, or uint64.
	Results []interface{}

	// Set of profiles matching IDs returned in Result.
	Profiles []*Profile

	// Error during parsing or execution.
	Err error
}

func (resp *QueryResponse) MarshalJSON() ([]byte, error) {
	var output struct {
		Results  []interface{} `json:"results,omitempty"`
		Profiles []*Profile    `json:"profiles,omitempty"`
		Err      string        `json:"error,omitempty"`
	}
	output.Results = resp.Results
	output.Profiles = resp.Profiles

	if resp.Err != nil {
		output.Err = resp.Err.Error()
	}
	return json.Marshal(output)
}

func encodeQueryResponse(resp *QueryResponse) *internal.QueryResponse {
	pb := &internal.QueryResponse{
		Results:  make([]*internal.QueryResult, len(resp.Results)),
		Profiles: encodeProfiles(resp.Profiles),
	}

	for i := range resp.Results {
		pb.Results[i] = &internal.QueryResult{}

		switch result := resp.Results[i].(type) {
		case *Bitmap:
			pb.Results[i].Bitmap = encodeBitmap(result)
		case []Pair:
			pb.Results[i].Pairs = encodePairs(result)
		case uint64:
			pb.Results[i].N = proto.Uint64(result)
		case bool:
<<<<<<< HEAD
			pb.Changed = proto.Bool(result)
		case []Biclique:
			pb.Bicliques = encodeBicliques(result)
		default:
			panic(fmt.Sprintf("invalid query result type: %T", resp.Result))
=======
			pb.Results[i].Changed = proto.Bool(result)
		case []Biclique:
			pb.Results[i].Bicliques = encodeBicliques(result)
>>>>>>> 04be9b98
		}
	}

	if resp.Err != nil {
		pb.Err = proto.String(resp.Err.Error())
	}

	return pb
}

// parseUint64Slice returns a slice of uint64s from a comma-delimited string.
func parseUint64Slice(s string) ([]uint64, error) {
	var a []uint64
	for _, str := range strings.Split(s, ",") {
		// Ignore blanks.
		if str == "" {
			continue
		}

		// Parse number.
		num, err := strconv.ParseUint(str, 10, 64)
		if err != nil {
			return nil, err
		}
		a = append(a, num)
	}
	return a, nil
}

// errorString returns the string representation of err.
func errorString(err error) string {
	if err == nil {
		return ""
	}
	return err.Error()
}<|MERGE_RESOLUTION|>--- conflicted
+++ resolved
@@ -556,17 +556,11 @@
 		case uint64:
 			pb.Results[i].N = proto.Uint64(result)
 		case bool:
-<<<<<<< HEAD
-			pb.Changed = proto.Bool(result)
-		case []Biclique:
-			pb.Bicliques = encodeBicliques(result)
-		default:
-			panic(fmt.Sprintf("invalid query result type: %T", resp.Result))
-=======
 			pb.Results[i].Changed = proto.Bool(result)
 		case []Biclique:
 			pb.Results[i].Bicliques = encodeBicliques(result)
->>>>>>> 04be9b98
+		default:
+			panic(fmt.Sprintf("invalid query result type: %T", resp.Results[i]))
 		}
 	}
 
