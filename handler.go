<<<<<<< HEAD
//go:generate statik -src=./webui
=======
// Copyright 2017 Pilosa Corp.
//
// Licensed under the Apache License, Version 2.0 (the "License");
// you may not use this file except in compliance with the License.
// You may obtain a copy of the License at
//
//     http://www.apache.org/licenses/LICENSE-2.0
//
// Unless required by applicable law or agreed to in writing, software
// distributed under the License is distributed on an "AS IS" BASIS,
// WITHOUT WARRANTIES OR CONDITIONS OF ANY KIND, either express or implied.
// See the License for the specific language governing permissions and
// limitations under the License.
>>>>>>> a1871388

package pilosa

import (
	"context"
	"encoding/csv"
	"encoding/json"
	"errors"
	"expvar"
	"fmt"
	"io"
	"io/ioutil"
	"log"
	"net/http"
	_ "net/http/pprof"
	"os"
	"strconv"
	"strings"
	"time"

	"reflect"

	"github.com/gogo/protobuf/proto"
	"github.com/gorilla/mux"
	"github.com/pilosa/pilosa/internal"
	"github.com/pilosa/pilosa/pql"

	_ "github.com/pilosa/pilosa/statik"
	"github.com/rakyll/statik/fs"
)

// Handler represents an HTTP handler.
type Handler struct {
	Holder        *Holder
	Broadcaster   Broadcaster
	StatusHandler StatusHandler

	// Local hostname & cluster configuration.
	Host    string
	Cluster *Cluster

	Router *mux.Router

	// The execution engine for running queries.
	Executor interface {
		Execute(context context.Context, index string, query *pql.Query, slices []uint64, opt *ExecOptions) ([]interface{}, error)
	}

	// The version to report on the /version endpoint.
	Version string

	// The writer for any logging.
	LogOutput io.Writer
}

// NewHandler returns a new instance of Handler with a default logger.
func NewHandler() *Handler {
	handler := &Handler{
		LogOutput: os.Stderr,
	}
	handler.Router = NewRouter(handler)
	return handler
}

// NewRouter creates a Gorilla Mux http router.
func NewRouter(handler *Handler) *mux.Router {
	router := mux.NewRouter()
	router.HandleFunc("/", handler.handleWebUI).Methods("GET")
	router.HandleFunc("/assets/{file}", handler.handleWebUI).Methods("GET")
	router.HandleFunc("/index", handler.handleGetIndexes).Methods("GET")
	router.HandleFunc("/index/{index}", handler.handleGetIndex).Methods("GET")
	router.HandleFunc("/index/{index}", handler.handlePostIndex).Methods("POST")
	router.HandleFunc("/index/{index}", handler.handleDeleteIndex).Methods("DELETE")
	router.HandleFunc("/index/{index}/attr/diff", handler.handlePostIndexAttrDiff).Methods("POST")
	//router.HandleFunc("/index/{index}/frame", handler.handleGetFrames).Methods("GET") // Not implemented.
	router.HandleFunc("/index/{index}/frame/{frame}", handler.handlePostFrame).Methods("POST")
	router.HandleFunc("/index/{index}/frame/{frame}", handler.handleDeleteFrame).Methods("DELETE")
	router.HandleFunc("/index/{index}/query", handler.handlePostQuery).Methods("POST")
	router.HandleFunc("/index/{index}/frame/{frame}/attr/diff", handler.handlePostFrameAttrDiff).Methods("POST")
	router.HandleFunc("/index/{index}/frame/{frame}/restore", handler.handlePostFrameRestore).Methods("POST")
	router.HandleFunc("/index/{index}/frame/{frame}/time-quantum", handler.handlePatchFrameTimeQuantum).Methods("PATCH")
	router.HandleFunc("/index/{index}/frame/{frame}/views", handler.handleGetFrameViews).Methods("GET")
	router.HandleFunc("/index/{index}/time-quantum", handler.handlePatchIndexTimeQuantum).Methods("PATCH")
	router.PathPrefix("/debug/pprof/").Handler(http.DefaultServeMux).Methods("GET")
	router.HandleFunc("/debug/vars", handler.handleExpvar).Methods("GET")
	router.HandleFunc("/export", handler.handleGetExport).Methods("GET")
	router.HandleFunc("/fragment/block/data", handler.handleGetFragmentBlockData).Methods("GET")
	router.HandleFunc("/fragment/blocks", handler.handleGetFragmentBlocks).Methods("GET")
	router.HandleFunc("/fragment/data", handler.handleGetFragmentData).Methods("GET")
	router.HandleFunc("/fragment/data", handler.handlePostFragmentData).Methods("POST")
	router.HandleFunc("/fragment/nodes", handler.handleGetFragmentNodes).Methods("GET")
	router.HandleFunc("/import", handler.handlePostImport).Methods("POST")
	router.HandleFunc("/hosts", handler.handleGetHosts).Methods("GET")
	router.HandleFunc("/schema", handler.handleGetSchema).Methods("GET")
	router.HandleFunc("/slices/max", handler.handleGetSliceMax).Methods("GET")
	router.HandleFunc("/status", handler.handleGetStatus).Methods("GET")
	router.HandleFunc("/version", handler.handleGetVersion).Methods("GET")

	// TODO: Apply MethodNotAllowed statuses to all endpoints.
	// Ideally this would be automatic, as described in this (wontfix) ticket:
	// https://github.com/gorilla/mux/issues/6
	// For now we just do it for the most commonly used handler, /query
	router.HandleFunc("/index/{index}/query", handler.methodNotAllowedHandler).Methods("GET")

	return router
}

func (h *Handler) methodNotAllowedHandler(w http.ResponseWriter, r *http.Request) {
	http.Error(w, "method not allowed", http.StatusMethodNotAllowed)
}

// ServeHTTP handles an HTTP request.
func (h *Handler) ServeHTTP(w http.ResponseWriter, r *http.Request) {
	h.Router.ServeHTTP(w, r)
}

func (h *Handler) handleWebUI(w http.ResponseWriter, r *http.Request) {
	// If user is using curl, don't chuck HTML at them
	if strings.HasPrefix(r.UserAgent(), "curl") {
		http.Error(w, "Welcome. Pilosa is running. Visit https://www.pilosa.com/docs/ for more information or try the WebUI by visiting this URL in your browser.", http.StatusNotFound)
		return
	}
	statikFS, err := fs.New()
	if err != nil {
		h.writeQueryResponse(w, r, &QueryResponse{Err: err})
		fmt.Println("Pilosa WebUI is not available. Please run `make generate-statik` before building Pilosa with `make install`.")
		return
	}
	http.FileServer(statikFS).ServeHTTP(w, r)
}

// handleGetSchema handles GET /schema requests.
func (h *Handler) handleGetSchema(w http.ResponseWriter, r *http.Request) {
	if err := json.NewEncoder(w).Encode(getSchemaResponse{
		Indexes: h.Holder.Schema(),
	}); err != nil {
		h.logger().Printf("write schema response error: %s", err)
	}
}

// handleGetStatus handles GET /status requests.
func (h *Handler) handleGetStatus(w http.ResponseWriter, r *http.Request) {
	status, err := h.StatusHandler.ClusterStatus()
	if err != nil {
		h.logger().Printf("cluster status error: %s", err)
		return
	}
	if err := json.NewEncoder(w).Encode(getStatusResponse{
		Status: status,
	}); err != nil {
		h.logger().Printf("write status response error: %s", err)
	}
}

type getSchemaResponse struct {
	Indexes []*IndexInfo `json:"indexes"`
}

type getStatusResponse struct {
	Status proto.Message `json:"status"`
}

// handlePostQuery handles /query requests.
func (h *Handler) handlePostQuery(w http.ResponseWriter, r *http.Request) {
	indexName := mux.Vars(r)["index"]

	// Parse incoming request.
	req, err := h.readQueryRequest(r)
	if err != nil {
		w.WriteHeader(http.StatusBadRequest)
		h.writeQueryResponse(w, r, &QueryResponse{Err: err})
		return
	}

	// Build execution options.
	opt := &ExecOptions{
		Remote: req.Remote,
	}

	// Parse query string.
	q, err := pql.NewParser(strings.NewReader(req.Query)).Parse()
	if err != nil {
		w.WriteHeader(http.StatusBadRequest)
		h.writeQueryResponse(w, r, &QueryResponse{Err: err})
		return
	}

	// Execute the query.
	results, err := h.Executor.Execute(r.Context(), indexName, q, req.Slices, opt)
	resp := &QueryResponse{Results: results, Err: err}

	// Fill column attributes if requested.
	if req.ColumnAttrs {
		// Consolidate all column ids across all calls.
		var columnIDs []uint64
		for _, result := range results {
			bm, ok := result.(*Bitmap)
			if !ok {
				continue
			}
			columnIDs = uint64Slice(columnIDs).merge(bm.Bits())
		}

		// Retrieve column attributes across all calls.
		columnAttrSets, err := h.readColumnAttrSets(h.Holder.Index(indexName), columnIDs)
		if err != nil {
			w.WriteHeader(http.StatusInternalServerError)
			h.writeQueryResponse(w, r, &QueryResponse{Err: err})
			return
		}
		resp.ColumnAttrSets = columnAttrSets
	}

	// Set appropriate status code, if there is an error.
	if resp.Err != nil {
		w.WriteHeader(http.StatusInternalServerError)
	}

	// Write response back to client.
	if err := h.writeQueryResponse(w, r, resp); err != nil {
		h.logger().Printf("write query response error: %s", err)
	}
}

func (h *Handler) handleGetSliceMax(w http.ResponseWriter, r *http.Request) {
	var ms map[string]uint64
	if inverse, _ := strconv.ParseBool(r.URL.Query().Get("inverse")); inverse {
		ms = h.Holder.MaxInverseSlices()
	} else {
		ms = h.Holder.MaxSlices()
	}
	if strings.Contains(r.Header.Get("Accept"), "application/x-protobuf") {
		pb := &internal.MaxSlicesResponse{
			MaxSlices: ms,
		}
		if buf, err := proto.Marshal(pb); err != nil {
			h.logger().Printf("protobuf marshal error: %s", err)
		} else if _, err := w.Write(buf); err != nil {
			h.logger().Printf("stream write error: %s", err)
		}
	}
	json.NewEncoder(w).Encode(sliceMaxResponse{
		MaxSlices: ms,
	})
}

type sliceMaxResponse struct {
	MaxSlices map[string]uint64 `json:"maxSlices"`
}

// handleGetIndexes handles GET /index request.
func (h *Handler) handleGetIndexes(w http.ResponseWriter, r *http.Request) {
	h.handleGetSchema(w, r)
}

// handleGetIndex handles GET /index/<indexname> requests.
func (h *Handler) handleGetIndex(w http.ResponseWriter, r *http.Request) {
	indexName := mux.Vars(r)["index"]
	index := h.Holder.Index(indexName)
	if index == nil {
		http.Error(w, ErrIndexNotFound.Error(), http.StatusNotFound)
		return
	}

	if err := json.NewEncoder(w).Encode(getIndexResponse{
		map[string]string{"name": index.Name()},
	}); err != nil {
		h.logger().Printf("write response error: %s", err)
	}
}

type getIndexResponse struct {
	Index map[string]string `json:"index"`
}

type postIndexRequest struct {
	Options IndexOptions `json:"options"`
}

//_postIndexRequest is necessary to avoid recursion while decoding.
type _postIndexRequest postIndexRequest

// Custom Unmarshal JSON to validate request body when creating a new index.
func (p *postIndexRequest) UnmarshalJSON(b []byte) error {

	// m is an overflow map used to capture additional, unexpected keys.
	m := make(map[string]interface{})
	if err := json.Unmarshal(b, &m); err != nil {
		return err
	}

	validIndexOptions := getValidOptions(IndexOptions{})
	err := validateOptions(m, validIndexOptions)
	if err != nil {
		return err
	}
	// Unmarshal expected values.
	var _p _postIndexRequest
	if err := json.Unmarshal(b, &_p); err != nil {
		return err
	}

	p.Options = _p.Options

	return nil
}

// Raise errors for any unknown key
func validateOptions(data map[string]interface{}, validIndexOptions []string) error {
	for k, v := range data {
		switch k {
		case "options":
			options, ok := v.(map[string]interface{})
			if !ok {
				return errors.New("options is not map[string]interface{}")
			}
			for kk, vv := range options {
				if !foundItem(validIndexOptions, kk) {
					return fmt.Errorf("Unknown key: %v:%v", kk, vv)
				}
			}
		default:
			return fmt.Errorf("Unknown key: %v:%v", k, v)
		}
	}
	return nil
}

func foundItem(items []string, item string) bool {
	for _, i := range items {
		if item == i {
			return true
		}
	}
	return false
}

type postIndexResponse struct{}

// handleDeleteIndex handles DELETE /index request.
func (h *Handler) handleDeleteIndex(w http.ResponseWriter, r *http.Request) {
	indexName := mux.Vars(r)["index"]

	// Delete index from the holder.
	if err := h.Holder.DeleteIndex(indexName); err != nil {
		http.Error(w, err.Error(), http.StatusInternalServerError)
		return
	}

	// Send the delete index message to all nodes.
	err := h.Broadcaster.SendSync(
		&internal.DeleteIndexMessage{
			Index: indexName,
		})
	if err != nil {
		h.logger().Printf("problem sending DeleteIndex message: %s", err)
	}

	// Encode response.
	if err := json.NewEncoder(w).Encode(deleteIndexResponse{}); err != nil {
		h.logger().Printf("response encoding error: %s", err)
	}
}

type deleteIndexResponse struct{}

// handlePostIndex handles POST /index request.
func (h *Handler) handlePostIndex(w http.ResponseWriter, r *http.Request) {
	indexName := mux.Vars(r)["index"]

	// Decode request.
	var req postIndexRequest
	err := json.NewDecoder(r.Body).Decode(&req)
	if err == io.EOF {
		// If no data was provided (EOF), we still create the index
		// with default values.
	} else if err != nil {
		http.Error(w, err.Error(), http.StatusBadRequest)
		return
	}

	// Create index.
	_, err = h.Holder.CreateIndex(indexName, req.Options)
	if err == ErrIndexExists {
		http.Error(w, err.Error(), http.StatusConflict)
		return
	} else if err != nil {
		http.Error(w, err.Error(), http.StatusInternalServerError)
		return
	}

	// Send the create index message to all nodes.
	err = h.Broadcaster.SendSync(
		&internal.CreateIndexMessage{
			Index: indexName,
			Meta:  req.Options.Encode(),
		})
	if err != nil {
		h.logger().Printf("problem sending CreateIndex message: %s", err)
	}

	// Encode response.
	if err := json.NewEncoder(w).Encode(postIndexResponse{}); err != nil {
		h.logger().Printf("response encoding error: %s", err)
	}
}

// handlePatchIndexTimeQuantum handles PATCH /index/time_quantum request.
func (h *Handler) handlePatchIndexTimeQuantum(w http.ResponseWriter, r *http.Request) {
	indexName := mux.Vars(r)["index"]

	// Decode request.
	var req patchIndexTimeQuantumRequest
	if err := json.NewDecoder(r.Body).Decode(&req); err != nil {
		http.Error(w, err.Error(), http.StatusBadRequest)
		return
	}

	// Validate quantum.
	tq, err := ParseTimeQuantum(req.TimeQuantum)
	if err != nil {
		http.Error(w, err.Error(), http.StatusBadRequest)
		return
	}

	// Retrieve index by name.
	index := h.Holder.Index(indexName)
	if index == nil {
		http.Error(w, ErrIndexNotFound.Error(), http.StatusNotFound)
		return
	}

	// Set default time quantum on index.
	if err := index.SetTimeQuantum(tq); err != nil {
		http.Error(w, err.Error(), http.StatusInternalServerError)
		return
	}

	// Encode response.
	if err := json.NewEncoder(w).Encode(patchIndexTimeQuantumResponse{}); err != nil {
		h.logger().Printf("response encoding error: %s", err)
	}
}

type patchIndexTimeQuantumRequest struct {
	TimeQuantum string `json:"timeQuantum"`
}

type patchIndexTimeQuantumResponse struct{}

// handlePostIndexAttrDiff handles POST /index/attr/diff requests.
func (h *Handler) handlePostIndexAttrDiff(w http.ResponseWriter, r *http.Request) {
	indexName := mux.Vars(r)["index"]

	// Decode request.
	var req postIndexAttrDiffRequest
	if err := json.NewDecoder(r.Body).Decode(&req); err != nil {
		http.Error(w, err.Error(), http.StatusBadRequest)
		return
	}

	// Retrieve index from holder.
	index := h.Holder.Index(indexName)
	if index == nil {
		http.Error(w, ErrIndexNotFound.Error(), http.StatusNotFound)
		return
	}

	// Retrieve local blocks.
	blks, err := index.ColumnAttrStore().Blocks()
	if err != nil {
		http.Error(w, err.Error(), http.StatusInternalServerError)
		return
	}

	// Read all attributes from all mismatched blocks.
	attrs := make(map[uint64]map[string]interface{})
	for _, blockID := range AttrBlocks(blks).Diff(req.Blocks) {
		// Retrieve block data.
		m, err := index.ColumnAttrStore().BlockData(blockID)
		if err != nil {
			http.Error(w, err.Error(), http.StatusInternalServerError)
			return
		}

		// Copy to index-wide struct.
		for k, v := range m {
			attrs[k] = v
		}
	}

	// Encode response.
	if err := json.NewEncoder(w).Encode(postIndexAttrDiffResponse{
		Attrs: attrs,
	}); err != nil {
		h.logger().Printf("response encoding error: %s", err)
	}
}

type postIndexAttrDiffRequest struct {
	Blocks []AttrBlock `json:"blocks"`
}

type postIndexAttrDiffResponse struct {
	Attrs map[uint64]map[string]interface{} `json:"attrs"`
}

// handlePostFrame handles POST /frame request.
func (h *Handler) handlePostFrame(w http.ResponseWriter, r *http.Request) {
	indexName := mux.Vars(r)["index"]
	frameName := mux.Vars(r)["frame"]

	// Decode request.
	var req postFrameRequest
	err := json.NewDecoder(r.Body).Decode(&req)
	if err == io.EOF {
		// If no data was provided (EOF), we still create the frame
		// with default values.
	} else if err != nil {
		http.Error(w, err.Error(), http.StatusBadRequest)
		return
	}

	// Find index.
	index := h.Holder.Index(indexName)
	if index == nil {
		http.Error(w, ErrIndexNotFound.Error(), http.StatusNotFound)
		return
	}

	// Create frame.
	_, err = index.CreateFrame(frameName, req.Options)
	if err == ErrFrameExists {
		http.Error(w, err.Error(), http.StatusConflict)
		return
	} else if err != nil {
		http.Error(w, err.Error(), http.StatusInternalServerError)
		return
	}

	// Send the create frame message to all nodes.
	err = h.Broadcaster.SendSync(
		&internal.CreateFrameMessage{
			Index: indexName,
			Frame: frameName,
			Meta:  req.Options.Encode(),
		})
	if err != nil {
		h.logger().Printf("problem sending CreateFrame message: %s", err)
	}

	// Encode response.
	if err := json.NewEncoder(w).Encode(postFrameResponse{}); err != nil {
		h.logger().Printf("response encoding error: %s", err)
	}
}

type _postFrameRequest postFrameRequest

// Custom Unmarshal JSON to validate request body when creating a new frame. If there's new FrameOptions,
// adding it to validFrameOptions to make sure the new option is validated, otherwise the request will be failed
func (p *postFrameRequest) UnmarshalJSON(b []byte) error {
	// m is an overflow map used to capture additional, unexpected keys.
	m := make(map[string]interface{})
	if err := json.Unmarshal(b, &m); err != nil {
		return err
	}

	validFrameOptions := getValidOptions(FrameOptions{})
	err := validateOptions(m, validFrameOptions)
	if err != nil {
		return err
	}

	// Unmarshal expected values.
	var _p _postFrameRequest
	if err := json.Unmarshal(b, &_p); err != nil {
		return err
	}

	p.Options = _p.Options
	return nil

}

func getValidOptions(option interface{}) []string {
	validOptions := []string{}
	val := reflect.ValueOf(option)
	for i := 0; i < val.Type().NumField(); i++ {
		jsonTag := val.Type().Field(i).Tag.Get("json")
		s := strings.Split(jsonTag, ",")
		validOptions = append(validOptions, s[0])
	}
	return validOptions
}

type postFrameRequest struct {
	Options FrameOptions `json:"options"`
}

type postFrameResponse struct{}

// handleDeleteFrame handles DELETE /frame request.
func (h *Handler) handleDeleteFrame(w http.ResponseWriter, r *http.Request) {
	indexName := mux.Vars(r)["index"]
	frameName := mux.Vars(r)["frame"]

	// Find index.
	index := h.Holder.Index(indexName)
	if index == nil {
		if err := json.NewEncoder(w).Encode(deleteIndexResponse{}); err != nil {
			h.logger().Printf("response encoding error: %s", err)
		}
		return
	}

	// Delete frame from the index.
	if err := index.DeleteFrame(frameName); err != nil {
		http.Error(w, err.Error(), http.StatusInternalServerError)
		return
	}

	// Send the delete frame message to all nodes.
	err := h.Broadcaster.SendSync(
		&internal.DeleteFrameMessage{
			Index: indexName,
			Frame: frameName,
		})
	if err != nil {
		h.logger().Printf("problem sending DeleteFrame message: %s", err)
	}

	// Encode response.
	if err := json.NewEncoder(w).Encode(deleteFrameResponse{}); err != nil {
		h.logger().Printf("response encoding error: %s", err)
	}
}

type deleteFrameResponse struct{}

// handlePatchFrameTimeQuantum handles PATCH /frame/time_quantum request.
func (h *Handler) handlePatchFrameTimeQuantum(w http.ResponseWriter, r *http.Request) {
	indexName := mux.Vars(r)["index"]
	frameName := mux.Vars(r)["frame"]

	// Decode request.
	var req patchFrameTimeQuantumRequest
	if err := json.NewDecoder(r.Body).Decode(&req); err != nil {
		http.Error(w, err.Error(), http.StatusBadRequest)
		return
	}

	// Validate quantum.
	tq, err := ParseTimeQuantum(req.TimeQuantum)
	if err != nil {
		http.Error(w, err.Error(), http.StatusBadRequest)
		return
	}

	// Retrieve index by name.
	f := h.Holder.Frame(indexName, frameName)
	if f == nil {
		http.Error(w, ErrFrameNotFound.Error(), http.StatusNotFound)
		return
	}

	// Set default time quantum on index.
	if err := f.SetTimeQuantum(tq); err != nil {
		http.Error(w, err.Error(), http.StatusInternalServerError)
		return
	}

	// Encode response.
	if err := json.NewEncoder(w).Encode(patchFrameTimeQuantumResponse{}); err != nil {
		h.logger().Printf("response encoding error: %s", err)
	}
}

type patchFrameTimeQuantumRequest struct {
	TimeQuantum string `json:"timeQuantum"`
}

type patchFrameTimeQuantumResponse struct{}

// handleGetFrameViews handles GET /frame/views request.
func (h *Handler) handleGetFrameViews(w http.ResponseWriter, r *http.Request) {
	indexName := mux.Vars(r)["index"]
	frameName := mux.Vars(r)["frame"]

	// Retrieve views.
	f := h.Holder.Frame(indexName, frameName)
	if f == nil {
		http.Error(w, ErrFrameNotFound.Error(), http.StatusNotFound)
		return
	}

	// Fetch views.
	views := f.Views()
	names := make([]string, len(views))
	for i := range views {
		names[i] = views[i].Name()
	}

	// Encode response.
	if err := json.NewEncoder(w).Encode(getFrameViewsResponse{Views: names}); err != nil {
		h.logger().Printf("response encoding error: %s", err)
	}
}

type getFrameViewsResponse struct {
	Views []string `json:"views,omitempty"`
}

// handlePostFrameAttrDiff handles POST /frame/attr/diff requests.
func (h *Handler) handlePostFrameAttrDiff(w http.ResponseWriter, r *http.Request) {
	indexName := mux.Vars(r)["index"]
	frameName := mux.Vars(r)["frame"]

	// Decode request.
	var req postFrameAttrDiffRequest
	if err := json.NewDecoder(r.Body).Decode(&req); err != nil {
		http.Error(w, err.Error(), http.StatusBadRequest)
		return
	}

	// Retrieve index from holder.
	f := h.Holder.Frame(indexName, frameName)
	if f == nil {
		http.Error(w, ErrFrameNotFound.Error(), http.StatusNotFound)
		return
	}

	// Retrieve local blocks.
	blks, err := f.RowAttrStore().Blocks()
	if err != nil {
		http.Error(w, err.Error(), http.StatusInternalServerError)
		return
	}

	// Read all attributes from all mismatched blocks.
	attrs := make(map[uint64]map[string]interface{})
	for _, blockID := range AttrBlocks(blks).Diff(req.Blocks) {
		// Retrieve block data.
		m, err := f.RowAttrStore().BlockData(blockID)
		if err != nil {
			http.Error(w, err.Error(), http.StatusInternalServerError)
			return
		}

		// Copy to index-wide struct.
		for k, v := range m {
			attrs[k] = v
		}
	}

	// Encode response.
	if err := json.NewEncoder(w).Encode(postFrameAttrDiffResponse{
		Attrs: attrs,
	}); err != nil {
		h.logger().Printf("response encoding error: %s", err)
	}
}

type postFrameAttrDiffRequest struct {
	Blocks []AttrBlock `json:"blocks"`
}

type postFrameAttrDiffResponse struct {
	Attrs map[uint64]map[string]interface{} `json:"attrs"`
}

// readColumnAttrSets returns a list of column attribute objects by id.
func (h *Handler) readColumnAttrSets(index *Index, ids []uint64) ([]*ColumnAttrSet, error) {
	if index == nil {
		return nil, nil
	}

	a := make([]*ColumnAttrSet, 0, len(ids))
	for _, id := range ids {
		// Read attributes for column. Skip column if empty.
		attrs, err := index.ColumnAttrStore().Attrs(id)
		if err != nil {
			return nil, err
		} else if len(attrs) == 0 {
			continue
		}

		// Append column with attributes.
		a = append(a, &ColumnAttrSet{ID: id, Attrs: attrs})
	}

	return a, nil
}

// readQueryRequest parses an query parameters from r.
func (h *Handler) readQueryRequest(r *http.Request) (*QueryRequest, error) {
	switch r.Header.Get("Content-Type") {
	case "application/x-protobuf":
		return h.readProtobufQueryRequest(r)
	default:
		return h.readURLQueryRequest(r)
	}
}

// readProtobufQueryRequest parses query parameters in protobuf from r.
func (h *Handler) readProtobufQueryRequest(r *http.Request) (*QueryRequest, error) {
	// Slurp the body.
	body, err := ioutil.ReadAll(r.Body)
	if err != nil {
		return nil, err
	}

	// Unmarshal into object.
	var req internal.QueryRequest
	if err := proto.Unmarshal(body, &req); err != nil {
		return nil, err
	}

	return decodeQueryRequest(&req), nil
}

// readURLQueryRequest parses query parameters from URL parameters from r.
func (h *Handler) readURLQueryRequest(r *http.Request) (*QueryRequest, error) {
	q := r.URL.Query()

	// Parse query string.
	buf, err := ioutil.ReadAll(r.Body)
	if err != nil {
		return nil, err
	}
	query := string(buf)

	// Parse list of slices.
	slices, err := parseUint64Slice(q.Get("slices"))
	if err != nil {
		return nil, errors.New("invalid slice argument")
	}

	// Parse time granularity.
	quantum := TimeQuantum("YMDH")
	if s := q.Get("time_granularity"); s != "" {
		v, err := ParseTimeQuantum(s)
		if err != nil {
			return nil, errors.New("invalid time granularity")
		}
		quantum = v
	}

	return &QueryRequest{
		Query:       query,
		Slices:      slices,
		ColumnAttrs: q.Get("columnAttrs") == "true",
		Quantum:     quantum,
	}, nil
}

// writeQueryResponse writes the response from the executor to w.
func (h *Handler) writeQueryResponse(w http.ResponseWriter, r *http.Request, resp *QueryResponse) error {
	if strings.Contains(r.Header.Get("Accept"), "application/x-protobuf") {
		return h.writeProtobufQueryResponse(w, resp)
	}
	return h.writeJSONQueryResponse(w, resp)
}

// writeProtobufQueryResponse writes the response from the executor to w as protobuf.
func (h *Handler) writeProtobufQueryResponse(w http.ResponseWriter, resp *QueryResponse) error {
	if buf, err := proto.Marshal(encodeQueryResponse(resp)); err != nil {
		return err
	} else if _, err := w.Write(buf); err != nil {
		return err
	}
	return nil
}

// writeJSONQueryResponse writes the response from the executor to w as JSON.
func (h *Handler) writeJSONQueryResponse(w http.ResponseWriter, resp *QueryResponse) error {
	return json.NewEncoder(w).Encode(resp)
}

// handlePostImport handles /import requests.
func (h *Handler) handlePostImport(w http.ResponseWriter, r *http.Request) {
	// Verify that request is only communicating over protobufs.
	if r.Header.Get("Content-Type") != "application/x-protobuf" {
		http.Error(w, "Unsupported media type", http.StatusUnsupportedMediaType)
		return
	} else if r.Header.Get("Accept") != "application/x-protobuf" {
		http.Error(w, "Not acceptable", http.StatusNotAcceptable)
		return
	}

	// Read entire body.
	body, err := ioutil.ReadAll(r.Body)
	if err != nil {
		http.Error(w, err.Error(), http.StatusBadRequest)
		return
	}

	// Marshal into request object.
	var req internal.ImportRequest
	if err := proto.Unmarshal(body, &req); err != nil {
		http.Error(w, err.Error(), http.StatusBadRequest)
		return
	}

	// Convert timestamps to time.Time.
	timestamps := make([]*time.Time, len(req.Timestamps))
	for i, ts := range req.Timestamps {
		if ts == 0 {
			continue
		}
		t := time.Unix(0, ts)
		timestamps[i] = &t
	}

	// Validate that this handler owns the slice.
	if !h.Cluster.OwnsFragment(h.Host, req.Index, req.Slice) {
		mesg := fmt.Sprintf("host does not own slice %s-%s slice:%d", h.Host, req.Index, req.Slice)
		http.Error(w, mesg, http.StatusPreconditionFailed)
		return
	}

	// Find the Index.
	h.logger().Println("importing:", req.Index, req.Frame, req.Slice)
	index := h.Holder.Index(req.Index)
	if index == nil {
		h.logger().Printf("fragment error: index=%s, frame=%s, slice=%d, err=%s", req.Index, req.Frame, req.Slice, ErrIndexNotFound.Error())
		http.Error(w, ErrIndexNotFound.Error(), http.StatusNotFound)
		return
	}

	// Retrieve frame.
	f := index.Frame(req.Frame)
	if f == nil {
		h.logger().Printf("frame error: index=%s, frame=%s, slice=%d, err=%s", req.Index, req.Frame, req.Slice, ErrFrameNotFound.Error())
		http.Error(w, ErrFrameNotFound.Error(), http.StatusNotFound)
		return
	}

	// Import into fragment.
	err = f.Import(req.RowIDs, req.ColumnIDs, timestamps)
	if err != nil {
		h.logger().Printf("import error: index=%s, frame=%s, slice=%d, bits=%d, err=%s", req.Index, req.Frame, req.Slice, len(req.ColumnIDs), err)
		return
	}

	// Marshal response object.
	buf, e := proto.Marshal(&internal.ImportResponse{Err: errorString(err)})
	if e != nil {
		http.Error(w, fmt.Sprintf("marshal import response: %s", err), http.StatusInternalServerError)
		return
	}

	// Write response.
	if err != nil {
		w.WriteHeader(http.StatusInternalServerError)
	}
	w.Write(buf)
}

// handleGetExport handles /export requests.
func (h *Handler) handleGetExport(w http.ResponseWriter, r *http.Request) {
	switch r.Header.Get("Accept") {
	case "text/csv":
		h.handleGetExportCSV(w, r)
	default:
		http.Error(w, "Not acceptable", http.StatusNotAcceptable)
	}
}

func (h *Handler) handleGetExportCSV(w http.ResponseWriter, r *http.Request) {
	// Parse query parameters.
	q := r.URL.Query()
	index, frame, view := q.Get("index"), q.Get("frame"), q.Get("view")

	slice, err := strconv.ParseUint(q.Get("slice"), 10, 64)
	if err != nil {
		http.Error(w, "invalid slice", http.StatusBadRequest)
		return
	}

	// Validate that this handler owns the slice.
	if !h.Cluster.OwnsFragment(h.Host, index, slice) {
		mesg := fmt.Sprintf("host does not own slice %s-%s slice:%d", h.Host, index, slice)
		http.Error(w, mesg, http.StatusPreconditionFailed)
		return
	}

	// Find the fragment.
	f := h.Holder.Fragment(index, frame, view, slice)
	if f == nil {
		return
	}

	// Wrap writer with a CSV writer.
	cw := csv.NewWriter(w)

	// Iterate over each bit.
	if err := f.ForEachBit(func(rowID, columnID uint64) error {
		return cw.Write([]string{
			strconv.FormatUint(rowID, 10),
			strconv.FormatUint(columnID, 10),
		})
	}); err != nil {
		http.Error(w, err.Error(), http.StatusInternalServerError)
		return
	}

	// Ensure data is flushed.
	cw.Flush()
}

// handleGetFragmentNodes handles /fragment/nodes requests.
func (h *Handler) handleGetFragmentNodes(w http.ResponseWriter, r *http.Request) {
	q := r.URL.Query()
	index := q.Get("index")

	// Read slice parameter.
	slice, err := strconv.ParseUint(q.Get("slice"), 10, 64)
	if err != nil {
		http.Error(w, "slice required", http.StatusBadRequest)
		return
	}

	// Retrieve fragment owner nodes.
	nodes := h.Cluster.FragmentNodes(index, slice)

	// Write to response.
	if err := json.NewEncoder(w).Encode(nodes); err != nil {
		h.logger().Printf("json write error: %s", err)
	}
}

// handleGetFragmentBackup handles GET /fragment/data requests.
func (h *Handler) handleGetFragmentData(w http.ResponseWriter, r *http.Request) {
	// Read slice parameter.
	q := r.URL.Query()
	slice, err := strconv.ParseUint(q.Get("slice"), 10, 64)
	if err != nil {
		http.Error(w, "slice required", http.StatusBadRequest)
		return
	}

	// Retrieve fragment from holder.
	f := h.Holder.Fragment(q.Get("index"), q.Get("frame"), q.Get("view"), slice)
	if f == nil {
		http.Error(w, "fragment not found", http.StatusNotFound)
		return
	}

	// Stream fragment to response body.
	if _, err := f.WriteTo(w); err != nil {
		h.logger().Printf("fragment backup error: %s", err)
	}
}

// handlePostFragmentRestore handles POST /fragment/data requests.
func (h *Handler) handlePostFragmentData(w http.ResponseWriter, r *http.Request) {
	// Read slice parameter.
	q := r.URL.Query()
	slice, err := strconv.ParseUint(q.Get("slice"), 10, 64)
	if err != nil {
		http.Error(w, "slice required", http.StatusBadRequest)
		return
	}

	// Retrieve frame.
	f := h.Holder.Frame(q.Get("index"), q.Get("frame"))
	if f == nil {
		http.Error(w, ErrFrameNotFound.Error(), http.StatusNotFound)
		return
	}

	// Retrieve view.
	view, err := f.CreateViewIfNotExists(q.Get("view"))
	if err != nil {
		http.Error(w, err.Error(), http.StatusInternalServerError)
		return
	}

	// Retrieve fragment from frame.
	frag, err := view.CreateFragmentIfNotExists(slice)
	if err != nil {
		http.Error(w, err.Error(), http.StatusInternalServerError)
		return
	}

	// Read fragment in from request body.
	if _, err := frag.ReadFrom(r.Body); err != nil {
		http.Error(w, err.Error(), http.StatusInternalServerError)
		return
	}
}

// handleGetFragmentData handles GET /fragment/block/data requests.
func (h *Handler) handleGetFragmentBlockData(w http.ResponseWriter, r *http.Request) {
	// Read request object.
	var req internal.BlockDataRequest
	if body, err := ioutil.ReadAll(r.Body); err != nil {
		http.Error(w, "ready body error", http.StatusBadRequest)
		return
	} else if err := proto.Unmarshal(body, &req); err != nil {
		http.Error(w, "unmarshal body error", http.StatusBadRequest)
		return
	}

	// Retrieve fragment from holder.
	f := h.Holder.Fragment(req.Index, req.Frame, req.View, req.Slice)
	if f == nil {
		http.Error(w, ErrFragmentNotFound.Error(), http.StatusNotFound)
		return
	}

	// Read data
	var resp internal.BlockDataResponse
	if f != nil {
		resp.RowIDs, resp.ColumnIDs = f.BlockData(int(req.Block))
	}

	// Encode response.
	buf, err := proto.Marshal(&resp)
	if err != nil {
		h.logger().Printf("merge block response encoding error: %s", err)
		return
	}

	// Write response.
	w.Header().Set("Content-Type", "application/protobuf")
	w.Header().Set("Content-Length", strconv.Itoa(len(buf)))
	w.Write(buf)
}

// handleGetFragmentBlocks handles GET /fragment/blocks requests.
func (h *Handler) handleGetFragmentBlocks(w http.ResponseWriter, r *http.Request) {
	// Read slice parameter.
	q := r.URL.Query()
	slice, err := strconv.ParseUint(q.Get("slice"), 10, 64)
	if err != nil {
		http.Error(w, "slice required", http.StatusBadRequest)
		return
	}

	// Retrieve fragment from holder.
	f := h.Holder.Fragment(q.Get("index"), q.Get("frame"), q.Get("view"), slice)
	if f == nil {
		http.Error(w, "fragment not found", http.StatusNotFound)
		return
	}

	// Retrieve blocks.
	blocks := f.Blocks()

	// Encode response.
	if err := json.NewEncoder(w).Encode(getFragmentBlocksResponse{
		Blocks: blocks,
	}); err != nil {
		h.logger().Printf("block response encoding error: %s", err)
	}
}

type getFragmentBlocksResponse struct {
	Blocks []FragmentBlock `json:"blocks"`
}

// handlePostFrameRestore handles POST /frame/restore requests.
func (h *Handler) handlePostFrameRestore(w http.ResponseWriter, r *http.Request) {
	indexName := mux.Vars(r)["index"]
	frameName := mux.Vars(r)["frame"]

	q := r.URL.Query()
	host := q.Get("host")

	// Validate query parameters.
	if host == "" {
		http.Error(w, "host required", http.StatusBadRequest)
		return
	}

	// Create a client for the remote cluster.
	client, err := NewClient(host)
	if err != nil {
		http.Error(w, err.Error(), http.StatusInternalServerError)
		return
	}

	// Determine the maximum number of slices.
	maxSlices, err := client.MaxSliceByIndex(r.Context())
	if err != nil {
		http.Error(w, "cannot determine remote slice count: "+err.Error(), http.StatusInternalServerError)
		return
	}

	// Retrieve frame.
	f := h.Holder.Frame(indexName, frameName)
	if f == nil {
		http.Error(w, ErrFrameNotFound.Error(), http.StatusNotFound)
		return
	}

	// Retrieve list of all views.
	views, err := client.FrameViews(r.Context(), indexName, frameName)
	if err != nil {
		http.Error(w, "cannot retrieve frame views: "+err.Error(), http.StatusInternalServerError)
		return
	}

	// Loop over each slice and import it if this node owns it.
	for slice := uint64(0); slice <= maxSlices[indexName]; slice++ {
		// Ignore this slice if we don't own it.
		if !h.Cluster.OwnsFragment(h.Host, indexName, slice) {
			continue
		}

		// Loop over view names.
		for _, view := range views {
			// Create view.
			v, err := f.CreateViewIfNotExists(view)
			if err != nil {
				http.Error(w, err.Error(), http.StatusInternalServerError)
				return
			}

			// Otherwise retrieve the local fragment.
			frag, err := v.CreateFragmentIfNotExists(slice)
			if err != nil {
				http.Error(w, err.Error(), http.StatusInternalServerError)
				return
			}

			// Stream backup from remote node.
			rd, err := client.BackupSlice(r.Context(), indexName, frameName, view, slice)
			if err != nil {
				http.Error(w, err.Error(), http.StatusInternalServerError)
				return
			} else if rd == nil {
				continue // slice doesn't exist
			}

			// Restore to local frame and always close reader.
			if err := func() error {
				defer rd.Close()
				if _, err := frag.ReadFrom(rd); err != nil {
					return err
				}
				return nil
			}(); err != nil {
				http.Error(w, err.Error(), http.StatusInternalServerError)
				return
			}
		}
	}
}

// handleGetHosts handles /hosts requests.
func (h *Handler) handleGetHosts(w http.ResponseWriter, r *http.Request) {
	if err := json.NewEncoder(w).Encode(h.Cluster.Nodes); err != nil {
		h.logger().Printf("write version response error: %s", err)
	}
}

// handleGetVersion handles /version requests.
func (h *Handler) handleGetVersion(w http.ResponseWriter, r *http.Request) {
	if err := json.NewEncoder(w).Encode(struct {
		Version string `json:"version"`
	}{
		Version: h.Version,
	}); err != nil {
		h.logger().Printf("write version response error: %s", err)
	}
}

// handleExpvar handles /debug/vars requests.
func (h *Handler) handleExpvar(w http.ResponseWriter, r *http.Request) {
	// Copied from $GOROOT/src/expvar/expvar.go
	w.Header().Set("Content-Type", "application/json; charset=utf-8")
	fmt.Fprintf(w, "{\n")
	first := true
	expvar.Do(func(kv expvar.KeyValue) {
		if !first {
			fmt.Fprintf(w, ",\n")
		}
		first = false
		fmt.Fprintf(w, "%q: %s", kv.Key, kv.Value)
	})
	fmt.Fprintf(w, "\n}\n")
}

// logger returns a logger for the handler.
func (h *Handler) logger() *log.Logger {
	return log.New(h.LogOutput, "", log.LstdFlags)
}

// QueryRequest represent a request to process a query.
type QueryRequest struct {
	// Index to execute query against.
	Index string

	// The query string to parse and execute.
	Query string

	// The slices to include in the query execution.
	// If empty, all slices are included.
	Slices []uint64

	// Return column attributes, if true.
	ColumnAttrs bool

	// Time granularity to use with the timestamp.
	Quantum TimeQuantum

	// If true, indicates that query is part of a larger distributed query.
	// If false, this request is on the originating node.
	Remote bool
}

func decodeQueryRequest(pb *internal.QueryRequest) *QueryRequest {
	req := &QueryRequest{
		Query:       pb.Query,
		Slices:      pb.Slices,
		ColumnAttrs: pb.ColumnAttrs,
		Quantum:     TimeQuantum(pb.Quantum),
		Remote:      pb.Remote,
	}

	return req
}

// QueryResponse represent a response from a processed query.
type QueryResponse struct {
	// Result for each top-level query call.
	// Can be a Bitmap, Pairs, or uint64.
	Results []interface{}

	// Set of column attribute objects matching IDs returned in Result.
	ColumnAttrSets []*ColumnAttrSet

	// Error during parsing or execution.
	Err error
}

// MarshalJSON marshals QueryResponse into a JSON-encoded byte slice
func (resp *QueryResponse) MarshalJSON() ([]byte, error) {
	var output struct {
		Results        []interface{}    `json:"results,omitempty"`
		ColumnAttrSets []*ColumnAttrSet `json:"columnAttrs,omitempty"`
		Err            string           `json:"error,omitempty"`
	}
	output.Results = resp.Results
	output.ColumnAttrSets = resp.ColumnAttrSets

	if resp.Err != nil {
		output.Err = resp.Err.Error()
	}
	return json.Marshal(output)
}

func encodeQueryResponse(resp *QueryResponse) *internal.QueryResponse {
	pb := &internal.QueryResponse{
		Results:        make([]*internal.QueryResult, len(resp.Results)),
		ColumnAttrSets: encodeColumnAttrSets(resp.ColumnAttrSets),
	}

	for i := range resp.Results {
		pb.Results[i] = &internal.QueryResult{}

		switch result := resp.Results[i].(type) {
		case *Bitmap:
			pb.Results[i].Bitmap = encodeBitmap(result)
		case []Pair:
			pb.Results[i].Pairs = encodePairs(result)
		case uint64:
			pb.Results[i].N = result
		case bool:
			pb.Results[i].Changed = result
		}
	}

	if resp.Err != nil {
		pb.Err = resp.Err.Error()
	}

	return pb
}

// parseUint64Slice returns a slice of uint64s from a comma-delimited string.
func parseUint64Slice(s string) ([]uint64, error) {
	var a []uint64
	for _, str := range strings.Split(s, ",") {
		// Ignore blanks.
		if str == "" {
			continue
		}

		// Parse number.
		num, err := strconv.ParseUint(str, 10, 64)
		if err != nil {
			return nil, err
		}
		a = append(a, num)
	}
	return a, nil
}

// errorString returns the string representation of err.
func errorString(err error) string {
	if err == nil {
		return ""
	}
	return err.Error()
}<|MERGE_RESOLUTION|>--- conflicted
+++ resolved
@@ -1,6 +1,3 @@
-<<<<<<< HEAD
-//go:generate statik -src=./webui
-=======
 // Copyright 2017 Pilosa Corp.
 //
 // Licensed under the Apache License, Version 2.0 (the "License");
@@ -14,7 +11,8 @@
 // WITHOUT WARRANTIES OR CONDITIONS OF ANY KIND, either express or implied.
 // See the License for the specific language governing permissions and
 // limitations under the License.
->>>>>>> a1871388
+
+//go:generate statik -src=./webui
 
 package pilosa
 
