// Copyright 2017 Pilosa Corp.
//
// Licensed under the Apache License, Version 2.0 (the "License");
// you may not use this file except in compliance with the License.
// You may obtain a copy of the License at
//
//     http://www.apache.org/licenses/LICENSE-2.0
//
// Unless required by applicable law or agreed to in writing, software
// distributed under the License is distributed on an "AS IS" BASIS,
// WITHOUT WARRANTIES OR CONDITIONS OF ANY KIND, either express or implied.
// See the License for the specific language governing permissions and
// limitations under the License.

//go:generate statik -src=./webui

package pilosa

import (
	"context"
	"encoding/csv"
	"encoding/json"
	"errors"
	"expvar"
	"fmt"
	"io"
	"io/ioutil"
	"log"
	"net/http"
	// Imported for its side-effect of registering pprof endpoints with the server.
	_ "net/http/pprof"
	"os"
	"runtime/debug"
	"strconv"
	"strings"
	"time"

	"reflect"

	"github.com/gogo/protobuf/proto"
	"github.com/gorilla/mux"
	"github.com/pilosa/pilosa/internal"
	"github.com/pilosa/pilosa/pql"

	"unicode"

	// Allow building Pilosa without the web UI.
	_ "github.com/pilosa/pilosa/statik"
	"github.com/rakyll/statik/fs"
)

// Handler represents an HTTP handler.
type Handler struct {
	Holder        *Holder
	Broadcaster   Broadcaster
	StatusHandler StatusHandler

	// Local hostname & cluster configuration.
<<<<<<< HEAD
	URI           URI
	Cluster       *Cluster
	ClientOptions *ClientOptions
=======
	URI          *URI
	Cluster      *Cluster
	RemoteClient *http.Client
>>>>>>> 29aca37d

	Router           *mux.Router
	NormalRouter     *mux.Router
	RestrictedRouter *mux.Router

	// The execution engine for running queries.
	Executor interface {
		Execute(context context.Context, index string, query *pql.Query, slices []uint64, opt *ExecOptions) ([]interface{}, error)
	}

	// The writer for any logging.
	LogOutput io.Writer
}

// externalPrefixFlag denotes endpoints that are intended to be exposed to clients.
// This is used for stats tagging.
var externalPrefixFlag = map[string]bool{
	"schema":  true,
	"query":   true,
	"import":  true,
	"export":  true,
	"index":   true,
	"frame":   true,
	"nodes":   true,
	"version": true,
}

// NewHandler returns a new instance of Handler with a default logger.
func NewHandler() *Handler {
	handler := &Handler{
		LogOutput: os.Stderr,
	}
	BuildRouters(handler)
	return handler
}

// BuildRouters creates Gorilla Mux http routers for both normal and restricted endpoints.
func BuildRouters(handler *Handler) {
	// Normal router.
	router := mux.NewRouter()
	loadCommon(router, handler)
	loadNormal(router, handler)
	handler.NormalRouter = router

	// Restricted router.
	router = mux.NewRouter()
	loadCommon(router, handler)
	loadRestricted(router, handler)
	handler.RestrictedRouter = router

	handler.SetRestricted()
}

// SetNormal is a method of the SecurityManager interface which provides normal URI routing.
func (h *Handler) SetNormal() {
	h.Router = h.NormalRouter
}

// SetRestricted is a method of the SecurityManager interface which provides restricted URI routing.
func (h *Handler) SetRestricted() {
	h.Router = h.RestrictedRouter
}

func loadCommon(router *mux.Router, handler *Handler) {
	router.HandleFunc("/cluster/resize/set-coordinator", handler.handlePostClusterResizeSetCoordinator).Methods("POST")
	router.HandleFunc("/schema", handler.handleGetSchema).Methods("GET")
	router.HandleFunc("/status", handler.handleGetStatus).Methods("GET")
	router.HandleFunc("/version", handler.handleGetVersion).Methods("GET")
	router.PathPrefix("/debug/pprof/").Handler(http.DefaultServeMux).Methods("GET")
	router.HandleFunc("/debug/vars", handler.handleExpvar).Methods("GET")
	router.HandleFunc("/slices/max", handler.handleGetSlicesMax).Methods("GET") // TODO: deprecate, but it's being used by the client (for backups)
	router.HandleFunc("/fragment/data", handler.handleGetFragmentData).Methods("GET")
	router.HandleFunc("/hosts", handler.handleGetHosts).Methods("GET")
}

func loadRestricted(router *mux.Router, handler *Handler) {
	router.HandleFunc("/cluster/resize/abort", handler.handlePostClusterResizeAbort).Methods("POST")
	router.NotFoundHandler = http.HandlerFunc(handler.reportRestricted)
}

func loadNormal(router *mux.Router, handler *Handler) {
	router.HandleFunc("/assets/{file}", handler.handleWebUI).Methods("GET")
	router.HandleFunc("/cluster/resize/remove-node", handler.handlePostClusterResizeRemoveNode).Methods("POST")
	router.PathPrefix("/debug/pprof/").Handler(http.DefaultServeMux).Methods("GET")
	router.HandleFunc("/debug/vars", handler.handleExpvar).Methods("GET")
	router.HandleFunc("/export", handler.handleGetExport).Methods("GET")
	router.HandleFunc("/fragment/block/data", handler.handleGetFragmentBlockData).Methods("GET")
	router.HandleFunc("/fragment/blocks", handler.handleGetFragmentBlocks).Methods("GET")
	router.HandleFunc("/fragment/data", handler.handlePostFragmentData).Methods("POST")
	router.HandleFunc("/fragment/nodes", handler.handleGetFragmentNodes).Methods("GET")
	router.HandleFunc("/import", handler.handlePostImport).Methods("POST")
	router.HandleFunc("/import-value", handler.handlePostImportValue).Methods("POST")
	router.HandleFunc("/index", handler.handleGetIndexes).Methods("GET")
	router.HandleFunc("/index/{index}", handler.handleGetIndex).Methods("GET")
	router.HandleFunc("/index/{index}", handler.handlePostIndex).Methods("POST")
	router.HandleFunc("/index/{index}", handler.handleDeleteIndex).Methods("DELETE")
	router.HandleFunc("/index/{index}/attr/diff", handler.handlePostIndexAttrDiff).Methods("POST")
	//router.HandleFunc("/index/{index}/frame", handler.handleGetFrames).Methods("GET") // Not implemented.
	router.HandleFunc("/index/{index}/frame/{frame}", handler.handlePostFrame).Methods("POST")
	router.HandleFunc("/index/{index}/frame/{frame}", handler.handleDeleteFrame).Methods("DELETE")
	router.HandleFunc("/index/{index}/frame/{frame}/attr/diff", handler.handlePostFrameAttrDiff).Methods("POST")
	router.HandleFunc("/index/{index}/frame/{frame}/restore", handler.handlePostFrameRestore).Methods("POST")
	router.HandleFunc("/index/{index}/frame/{frame}/time-quantum", handler.handlePatchFrameTimeQuantum).Methods("PATCH")
	router.HandleFunc("/index/{index}/frame/{frame}/field/{field}", handler.handlePostFrameField).Methods("POST")
	router.HandleFunc("/index/{index}/frame/{frame}/fields", handler.handleGetFrameFields).Methods("GET")
	router.HandleFunc("/index/{index}/frame/{frame}/field/{field}", handler.handleDeleteFrameField).Methods("DELETE")
	router.HandleFunc("/index/{index}/frame/{frame}/views", handler.handleGetFrameViews).Methods("GET")
	router.HandleFunc("/index/{index}/frame/{frame}/view/{view}", handler.handleDeleteView).Methods("DELETE")
	router.HandleFunc("/index/{index}/input/{input-definition}", handler.handlePostInput).Methods("POST")
	router.HandleFunc("/index/{index}/input-definition/{input-definition}", handler.handleGetInputDefinition).Methods("GET")
	router.HandleFunc("/index/{index}/input-definition/{input-definition}", handler.handlePostInputDefinition).Methods("POST")
	router.HandleFunc("/index/{index}/input-definition/{input-definition}", handler.handleDeleteInputDefinition).Methods("DELETE")
	router.HandleFunc("/index/{index}/query", handler.handlePostQuery).Methods("POST")
	router.HandleFunc("/index/{index}/time-quantum", handler.handlePatchIndexTimeQuantum).Methods("PATCH")
	router.HandleFunc("/recalculate-caches", handler.handleRecalculateCaches).Methods("POST")

	// TODO: Apply MethodNotAllowed statuses to all endpoints.
	// Ideally this would be automatic, as described in this (wontfix) ticket:
	// https://github.com/gorilla/mux/issues/6
	// For now we just do it for the most commonly used handler, /query
	router.HandleFunc("/index/{index}/query", handler.methodNotAllowedHandler).Methods("GET")

}

func (h *Handler) reportRestricted(w http.ResponseWriter, r *http.Request) {
	http.Error(w, fmt.Sprintf("not allowed in cluster state %s", h.Cluster.State), http.StatusMethodNotAllowed)
}

func (h *Handler) methodNotAllowedHandler(w http.ResponseWriter, r *http.Request) {
	http.Error(w, "method not allowed", http.StatusMethodNotAllowed)
}

// ServeHTTP handles an HTTP request.
func (h *Handler) ServeHTTP(w http.ResponseWriter, r *http.Request) {
	defer func() {
		if err := recover(); err != nil {
			w.WriteHeader(http.StatusInternalServerError)
			stack := debug.Stack()
			msg := "PANIC: %s\n%s"
			fmt.Fprintf(h.LogOutput, msg, err, stack)
			fmt.Fprintf(w, msg, err, stack)
		}
	}()

	t := time.Now()
	h.Router.ServeHTTP(w, r)
	dif := time.Since(t)

	// Calculate per request StatsD metrics when the handler is fully configured.
	if h.Holder != nil && h.Cluster != nil {
		statsTags := make([]string, 0, 3)

		if h.Cluster.LongQueryTime > 0 && dif > h.Cluster.LongQueryTime {
			h.logger().Printf("%s %s %v", r.Method, r.URL.String(), dif)
			statsTags = append(statsTags, "slow_query")
		}

		pathParts := strings.Split(r.URL.Path, "/")
		endpointName := strings.Join(pathParts, "_")

		if externalPrefixFlag[pathParts[1]] {
			statsTags = append(statsTags, "external")
		}

		// useragent tag identifies internal/external endpoints
		statsTags = append(statsTags, "useragent:"+r.UserAgent())

		stats := h.Holder.Stats.WithTags(statsTags...)
		stats.Histogram("http."+endpointName, float64(dif), 0.1)
	}
}

func (h *Handler) handleWebUI(w http.ResponseWriter, r *http.Request) {
	// If user is using curl, don't chuck HTML at them
	if strings.HasPrefix(r.UserAgent(), "curl") {
		http.Error(w, "Welcome. Pilosa is running. Visit https://www.pilosa.com/docs/ for more information or try the WebUI by visiting this URL in your browser.", http.StatusNotFound)
		return
	}
	statikFS, err := fs.New()
	if err != nil {
		h.writeQueryResponse(w, r, &QueryResponse{Err: err})
		h.logger().Println("Pilosa WebUI is not available. Please run `make generate-statik` before building Pilosa with `make install`.")
		return
	}
	http.FileServer(statikFS).ServeHTTP(w, r)
}

// handleGetSchema handles GET /schema requests.
func (h *Handler) handleGetSchema(w http.ResponseWriter, r *http.Request) {
	if err := json.NewEncoder(w).Encode(getSchemaResponse{
		Indexes: h.Holder.Schema(),
	}); err != nil {
		h.logger().Printf("write schema response error: %s", err)
	}
}

// handleGetStatus handles GET /status requests.
func (h *Handler) handleGetStatus(w http.ResponseWriter, r *http.Request) {
	pb, err := h.StatusHandler.ClusterStatus()
	if err != nil {
		h.logger().Printf("cluster status error: %s", err)
		return
	}

	cs := pb.(*internal.ClusterStatus)
	if err := json.NewEncoder(w).Encode(getStatusResponse{
		State:   cs.State,
		NodeSet: decodeURIs(cs.NodeSet),
	}); err != nil {
		h.logger().Printf("write status response error: %s", err)
	}
}

type getSchemaResponse struct {
	Indexes []*IndexInfo `json:"indexes"`
}

type getStatusResponse struct {
	State   string `json:"state"`
	NodeSet []URI  `json:"nodes"`
}

// handlePostQuery handles /query requests.
func (h *Handler) handlePostQuery(w http.ResponseWriter, r *http.Request) {
	indexName := mux.Vars(r)["index"]

	// Parse incoming request.
	req, err := h.readQueryRequest(r)
	if err != nil {
		w.WriteHeader(http.StatusBadRequest)
		h.writeQueryResponse(w, r, &QueryResponse{Err: err})
		return
	}

	// Build execution options.
	opt := &ExecOptions{
		Remote:       req.Remote,
		ExcludeAttrs: req.ExcludeAttrs,
		ExcludeBits:  req.ExcludeBits,
	}

	// Parse query string.
	q, err := pql.NewParser(strings.NewReader(req.Query)).Parse()
	if err != nil {
		w.WriteHeader(http.StatusBadRequest)
		h.writeQueryResponse(w, r, &QueryResponse{Err: err})
		return
	}

	// Execute the query.
	results, err := h.Executor.Execute(r.Context(), indexName, q, req.Slices, opt)
	resp := &QueryResponse{Results: results, Err: err}

	// Fill column attributes if requested.
	if req.ColumnAttrs && !req.ExcludeBits {
		// Consolidate all column ids across all calls.
		var columnIDs []uint64
		for _, result := range results {
			bm, ok := result.(*Bitmap)
			if !ok {
				continue
			}
			columnIDs = uint64Slice(columnIDs).merge(bm.Bits())
		}

		// Retrieve column attributes across all calls.
		columnAttrSets, err := h.readColumnAttrSets(h.Holder.Index(indexName), columnIDs)
		if err != nil {
			w.WriteHeader(http.StatusInternalServerError)
			h.writeQueryResponse(w, r, &QueryResponse{Err: err})
			return
		}
		resp.ColumnAttrSets = columnAttrSets
	}

	// Set appropriate status code, if there is an error.
	if resp.Err != nil {
		switch resp.Err {
		case ErrTooManyWrites:
			w.WriteHeader(http.StatusRequestEntityTooLarge)
		default:
			w.WriteHeader(http.StatusInternalServerError)
		}
	}

	// Write response back to client.
	if err := h.writeQueryResponse(w, r, resp); err != nil {
		h.logger().Printf("write query response error: %s", err)
	}
}

// handleGetSlicesMax handles GET /schema requests.
func (h *Handler) handleGetSlicesMax(w http.ResponseWriter, r *http.Request) {
	if err := json.NewEncoder(w).Encode(getSlicesMaxResponse{
		Standard: h.Holder.MaxSlices(),
		Inverse:  h.Holder.MaxInverseSlices(),
	}); err != nil {
		h.logger().Printf("write slices-max response error: %s", err)
	}
}

type getSlicesMaxResponse struct {
	Standard map[string]uint64 `json:"standard"`
	Inverse  map[string]uint64 `json:"inverse"`
}

// handleGetIndexes handles GET /index request.
func (h *Handler) handleGetIndexes(w http.ResponseWriter, r *http.Request) {
	h.handleGetSchema(w, r)
}

// handleGetIndex handles GET /index/<indexname> requests.
func (h *Handler) handleGetIndex(w http.ResponseWriter, r *http.Request) {
	indexName := mux.Vars(r)["index"]
	index := h.Holder.Index(indexName)
	if index == nil {
		http.Error(w, ErrIndexNotFound.Error(), http.StatusNotFound)
		return
	}

	if err := json.NewEncoder(w).Encode(getIndexResponse{
		map[string]string{"name": index.Name()},
	}); err != nil {
		h.logger().Printf("write response error: %s", err)
	}
}

type getIndexResponse struct {
	Index map[string]string `json:"index"`
}

type postIndexRequest struct {
	Options IndexOptions `json:"options"`
}

//_postIndexRequest is necessary to avoid recursion while decoding.
type _postIndexRequest postIndexRequest

// Custom Unmarshal JSON to validate request body when creating a new index.
func (p *postIndexRequest) UnmarshalJSON(b []byte) error {

	// m is an overflow map used to capture additional, unexpected keys.
	m := make(map[string]interface{})
	if err := json.Unmarshal(b, &m); err != nil {
		return err
	}

	validIndexOptions := getValidOptions(IndexOptions{})
	err := validateOptions(m, validIndexOptions)
	if err != nil {
		return err
	}
	// Unmarshal expected values.
	var _p _postIndexRequest
	if err := json.Unmarshal(b, &_p); err != nil {
		return err
	}

	p.Options = _p.Options

	return nil
}

// Raise errors for any unknown key
func validateOptions(data map[string]interface{}, validIndexOptions []string) error {
	for k, v := range data {
		switch k {
		case "options":
			options, ok := v.(map[string]interface{})
			if !ok {
				return errors.New("options is not map[string]interface{}")
			}
			for kk, vv := range options {
				if !foundItem(validIndexOptions, kk) {
					return fmt.Errorf("Unknown key: %v:%v", kk, vv)
				}
			}
		default:
			return fmt.Errorf("Unknown key: %v:%v", k, v)
		}
	}
	return nil
}

func foundItem(items []string, item string) bool {
	for _, i := range items {
		if item == i {
			return true
		}
	}
	return false
}

type postIndexResponse struct{}

// handleDeleteIndex handles DELETE /index request.
func (h *Handler) handleDeleteIndex(w http.ResponseWriter, r *http.Request) {
	indexName := mux.Vars(r)["index"]

	// Delete index from the holder.
	if err := h.Holder.DeleteIndex(indexName); err != nil {
		http.Error(w, err.Error(), http.StatusInternalServerError)
		return
	}

	// Send the delete index message to all nodes.
	err := h.Broadcaster.SendSync(
		&internal.DeleteIndexMessage{
			Index: indexName,
		})
	if err != nil {
		h.logger().Printf("problem sending DeleteIndex message: %s", err)
	}

	// Encode response.
	if err := json.NewEncoder(w).Encode(deleteIndexResponse{}); err != nil {
		h.logger().Printf("response encoding error: %s", err)
	}

	h.Holder.Stats.Count("deleteIndex", 1, 1.0)
}

type deleteIndexResponse struct{}

// handlePostIndex handles POST /index request.
func (h *Handler) handlePostIndex(w http.ResponseWriter, r *http.Request) {
	indexName := mux.Vars(r)["index"]

	// Decode request.
	var req postIndexRequest
	err := json.NewDecoder(r.Body).Decode(&req)
	if err == io.EOF {
		// If no data was provided (EOF), we still create the index
		// with default values.
	} else if err != nil {
		http.Error(w, err.Error(), http.StatusBadRequest)
		return
	}

	// Create index.
	_, err = h.Holder.CreateIndex(indexName, req.Options)
	if err == ErrIndexExists {
		http.Error(w, err.Error(), http.StatusConflict)
		return
	} else if err != nil {
		http.Error(w, err.Error(), http.StatusInternalServerError)
		return
	}

	// Send the create index message to all nodes.
	err = h.Broadcaster.SendSync(
		&internal.CreateIndexMessage{
			Index: indexName,
			Meta:  req.Options.Encode(),
		})
	if err != nil {
		h.logger().Printf("problem sending CreateIndex message: %s", err)
	}

	// Encode response.
	if err := json.NewEncoder(w).Encode(postIndexResponse{}); err != nil {
		h.logger().Printf("response encoding error: %s", err)
	}

	h.Holder.Stats.Count("createIndex", 1, 1.0)
}

// handlePatchIndexTimeQuantum handles PATCH /index/time_quantum request.
func (h *Handler) handlePatchIndexTimeQuantum(w http.ResponseWriter, r *http.Request) {
	indexName := mux.Vars(r)["index"]

	// Decode request.
	var req patchIndexTimeQuantumRequest
	if err := json.NewDecoder(r.Body).Decode(&req); err != nil {
		http.Error(w, err.Error(), http.StatusBadRequest)
		return
	}

	// Validate quantum.
	tq, err := ParseTimeQuantum(req.TimeQuantum)
	if err != nil {
		http.Error(w, err.Error(), http.StatusBadRequest)
		return
	}

	// Retrieve index by name.
	index := h.Holder.Index(indexName)
	if index == nil {
		http.Error(w, ErrIndexNotFound.Error(), http.StatusNotFound)
		return
	}

	// Set default time quantum on index.
	if err := index.SetTimeQuantum(tq); err != nil {
		http.Error(w, err.Error(), http.StatusInternalServerError)
		return
	}

	// Encode response.
	if err := json.NewEncoder(w).Encode(patchIndexTimeQuantumResponse{}); err != nil {
		h.logger().Printf("response encoding error: %s", err)
	}
}

type patchIndexTimeQuantumRequest struct {
	TimeQuantum string `json:"timeQuantum"`
}

type patchIndexTimeQuantumResponse struct{}

// handlePostIndexAttrDiff handles POST /index/attr/diff requests.
func (h *Handler) handlePostIndexAttrDiff(w http.ResponseWriter, r *http.Request) {
	indexName := mux.Vars(r)["index"]

	// Decode request.
	var req postIndexAttrDiffRequest
	if err := json.NewDecoder(r.Body).Decode(&req); err != nil {
		http.Error(w, err.Error(), http.StatusBadRequest)
		return
	}

	// Retrieve index from holder.
	index := h.Holder.Index(indexName)
	if index == nil {
		http.Error(w, ErrIndexNotFound.Error(), http.StatusNotFound)
		return
	}

	// Retrieve local blocks.
	blks, err := index.ColumnAttrStore().Blocks()
	if err != nil {
		http.Error(w, err.Error(), http.StatusInternalServerError)
		return
	}

	// Read all attributes from all mismatched blocks.
	attrs := make(map[uint64]map[string]interface{})
	for _, blockID := range AttrBlocks(blks).Diff(req.Blocks) {
		// Retrieve block data.
		m, err := index.ColumnAttrStore().BlockData(blockID)
		if err != nil {
			http.Error(w, err.Error(), http.StatusInternalServerError)
			return
		}

		// Copy to index-wide struct.
		for k, v := range m {
			attrs[k] = v
		}
	}

	// Encode response.
	if err := json.NewEncoder(w).Encode(postIndexAttrDiffResponse{
		Attrs: attrs,
	}); err != nil {
		h.logger().Printf("response encoding error: %s", err)
	}
}

type postIndexAttrDiffRequest struct {
	Blocks []AttrBlock `json:"blocks"`
}

type postIndexAttrDiffResponse struct {
	Attrs map[uint64]map[string]interface{} `json:"attrs"`
}

// handlePostFrame handles POST /frame request.
func (h *Handler) handlePostFrame(w http.ResponseWriter, r *http.Request) {
	indexName := mux.Vars(r)["index"]
	frameName := mux.Vars(r)["frame"]

	// Decode request.
	var req postFrameRequest
	err := json.NewDecoder(r.Body).Decode(&req)
	if err == io.EOF {
		// If no data was provided (EOF), we still create the frame
		// with default values.
	} else if err != nil {
		http.Error(w, err.Error(), http.StatusBadRequest)
		return
	}

	// Find index.
	index := h.Holder.Index(indexName)
	if index == nil {
		http.Error(w, ErrIndexNotFound.Error(), http.StatusNotFound)
		return
	}

	// Create frame.
	_, err = index.CreateFrame(frameName, req.Options)
	if err == ErrFrameExists {
		http.Error(w, err.Error(), http.StatusConflict)
		return
	} else if err != nil {
		http.Error(w, err.Error(), http.StatusInternalServerError)
		return
	}

	// Send the create frame message to all nodes.
	err = h.Broadcaster.SendSync(
		&internal.CreateFrameMessage{
			Index: indexName,
			Frame: frameName,
			Meta:  req.Options.Encode(),
		})
	if err != nil {
		h.logger().Printf("problem sending CreateFrame message: %s", err)
	}

	// Encode response.
	if err := json.NewEncoder(w).Encode(postFrameResponse{}); err != nil {
		h.logger().Printf("response encoding error: %s", err)
	}

	h.Holder.Stats.CountWithCustomTags("createFrame", 1, 1.0, []string{fmt.Sprintf("index:%s", indexName)})

}

type _postFrameRequest postFrameRequest

// Custom Unmarshal JSON to validate request body when creating a new frame. If there's new FrameOptions,
// adding it to validFrameOptions to make sure the new option is validated, otherwise the request will be failed
func (p *postFrameRequest) UnmarshalJSON(b []byte) error {
	// m is an overflow map used to capture additional, unexpected keys.
	m := make(map[string]interface{})
	if err := json.Unmarshal(b, &m); err != nil {
		return err
	}

	validFrameOptions := getValidOptions(FrameOptions{})
	err := validateOptions(m, validFrameOptions)
	if err != nil {
		return err
	}

	// Unmarshal expected values.
	var _p _postFrameRequest
	if err := json.Unmarshal(b, &_p); err != nil {
		return err
	}

	p.Options = _p.Options
	return nil

}

func getValidOptions(option interface{}) []string {
	validOptions := []string{}
	val := reflect.ValueOf(option)
	for i := 0; i < val.Type().NumField(); i++ {
		jsonTag := val.Type().Field(i).Tag.Get("json")
		s := strings.Split(jsonTag, ",")
		validOptions = append(validOptions, s[0])
	}
	return validOptions
}

type postFrameRequest struct {
	Options FrameOptions `json:"options"`
}

type postFrameResponse struct{}

// handleDeleteFrame handles DELETE /frame request.
func (h *Handler) handleDeleteFrame(w http.ResponseWriter, r *http.Request) {
	indexName := mux.Vars(r)["index"]
	frameName := mux.Vars(r)["frame"]

	// Find index.
	index := h.Holder.Index(indexName)
	if index == nil {
		if err := json.NewEncoder(w).Encode(deleteIndexResponse{}); err != nil {
			h.logger().Printf("response encoding error: %s", err)
		}
		return
	}

	// Delete frame from the index.
	if err := index.DeleteFrame(frameName); err != nil {
		http.Error(w, err.Error(), http.StatusInternalServerError)
		return
	}

	// Send the delete frame message to all nodes.
	err := h.Broadcaster.SendSync(
		&internal.DeleteFrameMessage{
			Index: indexName,
			Frame: frameName,
		})
	if err != nil {
		h.logger().Printf("problem sending DeleteFrame message: %s", err)
	}

	// Encode response.
	if err := json.NewEncoder(w).Encode(deleteFrameResponse{}); err != nil {
		h.logger().Printf("response encoding error: %s", err)
	}

	h.Holder.Stats.CountWithCustomTags("deleteFrame", 1, 1.0, []string{fmt.Sprintf("index:%s", indexName)})
}

type deleteFrameResponse struct{}

// handlePatchFrameTimeQuantum handles PATCH /frame/time_quantum request.
func (h *Handler) handlePatchFrameTimeQuantum(w http.ResponseWriter, r *http.Request) {
	indexName := mux.Vars(r)["index"]
	frameName := mux.Vars(r)["frame"]

	// Decode request.
	var req patchFrameTimeQuantumRequest
	if err := json.NewDecoder(r.Body).Decode(&req); err != nil {
		http.Error(w, err.Error(), http.StatusBadRequest)
		return
	}

	// Validate quantum.
	tq, err := ParseTimeQuantum(req.TimeQuantum)
	if err != nil {
		http.Error(w, err.Error(), http.StatusBadRequest)
		return
	}

	// Retrieve index by name.
	f := h.Holder.Frame(indexName, frameName)
	if f == nil {
		http.Error(w, ErrFrameNotFound.Error(), http.StatusNotFound)
		return
	}

	// Set default time quantum on index.
	if err := f.SetTimeQuantum(tq); err != nil {
		http.Error(w, err.Error(), http.StatusInternalServerError)
		return
	}

	// Encode response.
	if err := json.NewEncoder(w).Encode(patchFrameTimeQuantumResponse{}); err != nil {
		h.logger().Printf("response encoding error: %s", err)
	}
}

type patchFrameTimeQuantumRequest struct {
	TimeQuantum string `json:"timeQuantum"`
}

type patchFrameTimeQuantumResponse struct{}

// handlePostFrameField handles POST /frame/field request.
func (h *Handler) handlePostFrameField(w http.ResponseWriter, r *http.Request) {
	indexName := mux.Vars(r)["index"]
	frameName := mux.Vars(r)["frame"]
	fieldName := mux.Vars(r)["field"]

	// Decode request.
	var req postFrameFieldRequest
	if err := json.NewDecoder(r.Body).Decode(&req); err != nil {
		http.Error(w, err.Error(), http.StatusBadRequest)
		return
	}

	// Retrieve frame by name.
	f := h.Holder.Frame(indexName, frameName)
	if f == nil {
		http.Error(w, ErrFrameNotFound.Error(), http.StatusNotFound)
		return
	}

	// Create new field.
	if err := f.CreateField(&Field{
		Name: fieldName,
		Type: req.Type,
		Min:  req.Min,
		Max:  req.Max,
	}); err != nil {
		http.Error(w, err.Error(), http.StatusInternalServerError)
		return
	}

	// Encode response.
	if err := json.NewEncoder(w).Encode(postFrameFieldResponse{}); err != nil {
		h.logger().Printf("response encoding error: %s", err)
	}
}

type postFrameFieldRequest struct {
	Type string `json:"type,omitempty"`
	Min  int64  `json:"min,omitempty"`
	Max  int64  `json:"max,omitempty"`
}

type postFrameFieldResponse struct{}

// handleDeleteFrameField handles DELETE /frame/field request.
func (h *Handler) handleDeleteFrameField(w http.ResponseWriter, r *http.Request) {
	indexName := mux.Vars(r)["index"]
	frameName := mux.Vars(r)["frame"]
	fieldName := mux.Vars(r)["field"]

	// Retrieve frame by name.
	f := h.Holder.Frame(indexName, frameName)
	if f == nil {
		http.Error(w, ErrFrameNotFound.Error(), http.StatusNotFound)
		return
	}

	// Delete field.
	if err := f.DeleteField(fieldName); err != nil {
		http.Error(w, err.Error(), http.StatusInternalServerError)
		return
	}

	// Encode response.
	if err := json.NewEncoder(w).Encode(deleteFrameFieldResponse{}); err != nil {
		h.logger().Printf("response encoding error: %s", err)
	}
}

func (h *Handler) handleGetFrameFields(w http.ResponseWriter, r *http.Request) {
	indexName := mux.Vars(r)["index"]
	frameName := mux.Vars(r)["frame"]

	index := h.Holder.index(indexName)
	if index == nil {
		http.Error(w, ErrIndexNotFound.Error(), http.StatusNotFound)
		return
	}

	frame := index.frame(frameName)
	if frame == nil {
		http.Error(w, ErrFrameNotFound.Error(), http.StatusNotFound)
		return
	}

	fields, err := frame.GetFields()
	if err == ErrFrameFieldsNotAllowed {
		http.Error(w, err.Error(), http.StatusBadRequest)
		return
	} else if err != nil {
		http.Error(w, err.Error(), http.StatusInternalServerError)
		return
	}

	// Encode response.
	if err := json.NewEncoder(w).Encode(getFrameFieldsResponse{Fields: fields}); err != nil {
		h.logger().Printf("response encoding error: %s", err)
	}
}

type getFrameFieldsResponse struct {
	Fields []*Field `json:"fields,omitempty"`
}

type deleteFrameFieldRequest struct{}

type deleteFrameFieldResponse struct{}

// handleGetFrameViews handles GET /frame/views request.
func (h *Handler) handleGetFrameViews(w http.ResponseWriter, r *http.Request) {
	indexName := mux.Vars(r)["index"]
	frameName := mux.Vars(r)["frame"]

	// Retrieve views.
	f := h.Holder.Frame(indexName, frameName)
	if f == nil {
		http.Error(w, ErrFrameNotFound.Error(), http.StatusNotFound)
		return
	}

	// Fetch views.
	views := f.Views()
	names := make([]string, len(views))
	for i := range views {
		names[i] = views[i].Name()
	}

	// Encode response.
	if err := json.NewEncoder(w).Encode(getFrameViewsResponse{Views: names}); err != nil {
		h.logger().Printf("response encoding error: %s", err)
	}
}

// handleDeleteView handles Delete /frame/view request.
func (h *Handler) handleDeleteView(w http.ResponseWriter, r *http.Request) {
	indexName := mux.Vars(r)["index"]
	frameName := mux.Vars(r)["frame"]
	viewName := mux.Vars(r)["view"]

	// Retrieve frame.
	f := h.Holder.Frame(indexName, frameName)
	if f == nil {
		http.Error(w, ErrFrameNotFound.Error(), http.StatusNotFound)
		return
	}

	// Delete the view.
	if err := f.DeleteView(viewName); err != nil {
		// Ingore this error because views do not exist on all nodes due to slice distribution.
		if err != ErrInvalidView {
			http.Error(w, err.Error(), http.StatusBadRequest)
			return
		}
	}

	// Send the delete view message to all nodes.
	err := h.Broadcaster.SendSync(
		&internal.DeleteViewMessage{
			Index: indexName,
			Frame: frameName,
			View:  viewName,
		})
	if err != nil {
		h.logger().Printf("problem sending DeleteView message: %s", err)
	}

	// Encode response.
	if err := json.NewEncoder(w).Encode(deleteViewResponse{}); err != nil {
		h.logger().Printf("response encoding error: %s", err)
	}
}

type deleteViewResponse struct{}

type getFrameViewsResponse struct {
	Views []string `json:"views,omitempty"`
}

// handlePostFrameAttrDiff handles POST /frame/attr/diff requests.
func (h *Handler) handlePostFrameAttrDiff(w http.ResponseWriter, r *http.Request) {
	indexName := mux.Vars(r)["index"]
	frameName := mux.Vars(r)["frame"]

	// Decode request.
	var req postFrameAttrDiffRequest
	if err := json.NewDecoder(r.Body).Decode(&req); err != nil {
		http.Error(w, err.Error(), http.StatusBadRequest)
		return
	}

	// Retrieve index from holder.
	f := h.Holder.Frame(indexName, frameName)
	if f == nil {
		http.Error(w, ErrFrameNotFound.Error(), http.StatusNotFound)
		return
	}

	// Retrieve local blocks.
	blks, err := f.RowAttrStore().Blocks()
	if err != nil {
		http.Error(w, err.Error(), http.StatusInternalServerError)
		return
	}

	// Read all attributes from all mismatched blocks.
	attrs := make(map[uint64]map[string]interface{})
	for _, blockID := range AttrBlocks(blks).Diff(req.Blocks) {
		// Retrieve block data.
		m, err := f.RowAttrStore().BlockData(blockID)
		if err != nil {
			http.Error(w, err.Error(), http.StatusInternalServerError)
			return
		}

		// Copy to index-wide struct.
		for k, v := range m {
			attrs[k] = v
		}
	}

	// Encode response.
	if err := json.NewEncoder(w).Encode(postFrameAttrDiffResponse{
		Attrs: attrs,
	}); err != nil {
		h.logger().Printf("response encoding error: %s", err)
	}
}

type postFrameAttrDiffRequest struct {
	Blocks []AttrBlock `json:"blocks"`
}

type postFrameAttrDiffResponse struct {
	Attrs map[uint64]map[string]interface{} `json:"attrs"`
}

// readColumnAttrSets returns a list of column attribute objects by id.
func (h *Handler) readColumnAttrSets(index *Index, ids []uint64) ([]*ColumnAttrSet, error) {
	if index == nil {
		return nil, nil
	}

	a := make([]*ColumnAttrSet, 0, len(ids))
	for _, id := range ids {
		// Read attributes for column. Skip column if empty.
		attrs, err := index.ColumnAttrStore().Attrs(id)
		if err != nil {
			return nil, err
		} else if len(attrs) == 0 {
			continue
		}

		// Append column with attributes.
		a = append(a, &ColumnAttrSet{ID: id, Attrs: attrs})
	}

	return a, nil
}

// readQueryRequest parses an query parameters from r.
func (h *Handler) readQueryRequest(r *http.Request) (*QueryRequest, error) {
	switch r.Header.Get("Content-Type") {
	case "application/x-protobuf":
		return h.readProtobufQueryRequest(r)
	default:
		return h.readURLQueryRequest(r)
	}
}

// readProtobufQueryRequest parses query parameters in protobuf from r.
func (h *Handler) readProtobufQueryRequest(r *http.Request) (*QueryRequest, error) {
	// Slurp the body.
	body, err := ioutil.ReadAll(r.Body)
	if err != nil {
		return nil, err
	}

	// Unmarshal into object.
	var req internal.QueryRequest
	if err := proto.Unmarshal(body, &req); err != nil {
		return nil, err
	}

	return decodeQueryRequest(&req), nil
}

// readURLQueryRequest parses query parameters from URL parameters from r.
func (h *Handler) readURLQueryRequest(r *http.Request) (*QueryRequest, error) {
	q := r.URL.Query()
	validQuery := validOptions(QueryRequest{})
	for key := range q {
		if _, ok := validQuery[key]; !ok {
			return nil, errors.New("invalid query params")
		}
	}

	// Parse query string.
	buf, err := ioutil.ReadAll(r.Body)
	if err != nil {
		return nil, err
	}
	query := string(buf)

	// Parse list of slices.
	slices, err := parseUint64Slice(q.Get("slices"))
	if err != nil {
		return nil, errors.New("invalid slice argument")
	}

	return &QueryRequest{
		Query:        query,
		Slices:       slices,
		ColumnAttrs:  q.Get("columnAttrs") == "true",
		ExcludeAttrs: q.Get("excludeAttrs") == "true",
		ExcludeBits:  q.Get("excludeBits") == "true",
	}, nil
}

// validOptions return all attributes of an interface with lower first character.
func validOptions(v interface{}) map[string]bool {
	validQuery := make(map[string]bool)
	argsType := reflect.ValueOf(v).Type()

	for i := 0; i < argsType.NumField(); i++ {
		fieldName := argsType.Field(i).Name
		chars := []rune(fieldName)
		chars[0] = unicode.ToLower(chars[0])
		fieldName = string(chars)
		validQuery[fieldName] = true
	}
	return validQuery
}

// writeQueryResponse writes the response from the executor to w.
func (h *Handler) writeQueryResponse(w http.ResponseWriter, r *http.Request, resp *QueryResponse) error {
	if strings.Contains(r.Header.Get("Accept"), "application/x-protobuf") {
		return h.writeProtobufQueryResponse(w, resp)
	}
	return h.writeJSONQueryResponse(w, resp)
}

// writeProtobufQueryResponse writes the response from the executor to w as protobuf.
func (h *Handler) writeProtobufQueryResponse(w http.ResponseWriter, resp *QueryResponse) error {
	if buf, err := proto.Marshal(encodeQueryResponse(resp)); err != nil {
		return err
	} else if _, err := w.Write(buf); err != nil {
		return err
	}
	return nil
}

// writeJSONQueryResponse writes the response from the executor to w as JSON.
func (h *Handler) writeJSONQueryResponse(w http.ResponseWriter, resp *QueryResponse) error {
	return json.NewEncoder(w).Encode(resp)
}

// handlePostImport handles /import requests.
func (h *Handler) handlePostImport(w http.ResponseWriter, r *http.Request) {
	// Verify that request is only communicating over protobufs.
	if r.Header.Get("Content-Type") != "application/x-protobuf" {
		http.Error(w, "Unsupported media type", http.StatusUnsupportedMediaType)
		return
	} else if r.Header.Get("Accept") != "application/x-protobuf" {
		http.Error(w, "Not acceptable", http.StatusNotAcceptable)
		return
	}

	// Read entire body.
	body, err := ioutil.ReadAll(r.Body)
	if err != nil {
		http.Error(w, err.Error(), http.StatusBadRequest)
		return
	}

	// Marshal into request object.
	var req internal.ImportRequest
	if err := proto.Unmarshal(body, &req); err != nil {
		http.Error(w, err.Error(), http.StatusBadRequest)
		return
	}

	// Convert timestamps to time.Time.
	timestamps := make([]*time.Time, len(req.Timestamps))
	for i, ts := range req.Timestamps {
		if ts == 0 {
			continue
		}
		t := time.Unix(0, ts)
		timestamps[i] = &t
	}

	// Validate that this handler owns the slice.
	if !h.Cluster.OwnsFragment(h.URI, req.Index, req.Slice) {
		msg := fmt.Sprintf("host does not own slice %s-%s slice:%d", h.URI, req.Index, req.Slice)
		http.Error(w, msg, http.StatusPreconditionFailed)
		return
	}

	// Find the Index.
	h.logger().Println("importing:", req.Index, req.Frame, req.Slice)
	index := h.Holder.Index(req.Index)
	if index == nil {
		h.logger().Printf("fragment error: index=%s, frame=%s, slice=%d, err=%s", req.Index, req.Frame, req.Slice, ErrIndexNotFound.Error())
		http.Error(w, ErrIndexNotFound.Error(), http.StatusNotFound)
		return
	}

	// Retrieve frame.
	f := index.Frame(req.Frame)
	if f == nil {
		h.logger().Printf("frame error: index=%s, frame=%s, slice=%d, err=%s", req.Index, req.Frame, req.Slice, ErrFrameNotFound.Error())
		http.Error(w, ErrFrameNotFound.Error(), http.StatusNotFound)
		return
	}

	// Import into fragment.
	err = f.Import(req.RowIDs, req.ColumnIDs, timestamps)
	if err != nil {
		h.logger().Printf("import error: index=%s, frame=%s, slice=%d, bits=%d, err=%s", req.Index, req.Frame, req.Slice, len(req.ColumnIDs), err)
		return
	}

	// Marshal response object.
	buf, e := proto.Marshal(&internal.ImportResponse{Err: errorString(err)})
	if e != nil {
		http.Error(w, fmt.Sprintf("marshal import response: %s", err), http.StatusInternalServerError)
		return
	}

	// Write response.
	if err != nil {
		w.WriteHeader(http.StatusInternalServerError)
	}
	w.Write(buf)
}

// handlePostImportValue handles /import-value requests.
func (h *Handler) handlePostImportValue(w http.ResponseWriter, r *http.Request) {
	// Verify that request is only communicating over protobufs.
	if r.Header.Get("Content-Type") != "application/x-protobuf" {
		http.Error(w, "Unsupported media type", http.StatusUnsupportedMediaType)
		return
	} else if r.Header.Get("Accept") != "application/x-protobuf" {
		http.Error(w, "Not acceptable", http.StatusNotAcceptable)
		return
	}

	// Read entire body.
	body, err := ioutil.ReadAll(r.Body)
	if err != nil {
		http.Error(w, err.Error(), http.StatusBadRequest)
		return
	}

	// Marshal into request object.
	var req internal.ImportValueRequest
	if err := proto.Unmarshal(body, &req); err != nil {
		http.Error(w, err.Error(), http.StatusBadRequest)
		return
	}

	// Validate that this handler owns the slice.
	if !h.Cluster.OwnsFragment(h.URI, req.Index, req.Slice) {
		msg := fmt.Sprintf("host does not own slice %s-%s slice:%d", h.URI, req.Index, req.Slice)
		http.Error(w, msg, http.StatusPreconditionFailed)
		return
	}

	// Find the Index.
	h.logger().Println("importing:", req.Index, req.Frame, req.Slice)
	index := h.Holder.Index(req.Index)
	if index == nil {
		h.logger().Printf("fragment error: index=%s, frame=%s, slice=%d, err=%s", req.Index, req.Frame, req.Slice, ErrIndexNotFound.Error())
		http.Error(w, ErrIndexNotFound.Error(), http.StatusNotFound)
		return
	}

	// Retrieve frame.
	f := index.Frame(req.Frame)
	if f == nil {
		h.logger().Printf("frame error: index=%s, frame=%s, slice=%d, err=%s", req.Index, req.Frame, req.Slice, ErrFrameNotFound.Error())
		http.Error(w, ErrFrameNotFound.Error(), http.StatusNotFound)
		return
	}

	// Import into fragment.
	err = f.ImportValue(req.Field, req.ColumnIDs, req.Values)
	if err != nil {
		h.logger().Printf("import error: index=%s, frame=%s, slice=%d, field=%s, bits=%d, err=%s", req.Index, req.Frame, req.Slice, req.Field, len(req.ColumnIDs), err)
		return
	}

	// Marshal response object.
	buf, e := proto.Marshal(&internal.ImportResponse{Err: errorString(err)})
	if e != nil {
		http.Error(w, fmt.Sprintf("marshal import response: %s", err), http.StatusInternalServerError)
		return
	}

	// Write response.
	if err != nil {
		w.WriteHeader(http.StatusInternalServerError)
	}
	w.Write(buf)
}

// handleGetExport handles /export requests.
func (h *Handler) handleGetExport(w http.ResponseWriter, r *http.Request) {
	switch r.Header.Get("Accept") {
	case "text/csv":
		h.handleGetExportCSV(w, r)
	default:
		http.Error(w, "Not acceptable", http.StatusNotAcceptable)
	}
}

func (h *Handler) handleGetExportCSV(w http.ResponseWriter, r *http.Request) {
	// Parse query parameters.
	q := r.URL.Query()
	index, frame, view := q.Get("index"), q.Get("frame"), q.Get("view")

	slice, err := strconv.ParseUint(q.Get("slice"), 10, 64)
	if err != nil {
		http.Error(w, "invalid slice", http.StatusBadRequest)
		return
	}

	// Validate that this handler owns the slice.
	if !h.Cluster.OwnsFragment(h.URI, index, slice) {
		msg := fmt.Sprintf("host does not own slice %s-%s slice:%d", h.URI, index, slice)
		http.Error(w, msg, http.StatusPreconditionFailed)
		return
	}

	// Find the fragment.
	f := h.Holder.Fragment(index, frame, view, slice)
	if f == nil {
		return
	}

	// Wrap writer with a CSV writer.
	cw := csv.NewWriter(w)

	// Iterate over each bit.
	if err := f.ForEachBit(func(rowID, columnID uint64) error {
		return cw.Write([]string{
			strconv.FormatUint(rowID, 10),
			strconv.FormatUint(columnID, 10),
		})
	}); err != nil {
		http.Error(w, err.Error(), http.StatusInternalServerError)
		return
	}

	// Ensure data is flushed.
	cw.Flush()
}

// handleGetFragmentNodes handles /fragment/nodes requests.
func (h *Handler) handleGetFragmentNodes(w http.ResponseWriter, r *http.Request) {
	q := r.URL.Query()
	index := q.Get("index")

	// Read slice parameter.
	slice, err := strconv.ParseUint(q.Get("slice"), 10, 64)
	if err != nil {
		http.Error(w, "slice required", http.StatusBadRequest)
		return
	}

	// Retrieve fragment owner nodes.
	nodes := h.Cluster.FragmentNodes(index, slice)

	// Write to response.
	if err := json.NewEncoder(w).Encode(nodes); err != nil {
		h.logger().Printf("json write error: %s", err)
	}
}

// handleGetFragmentData handles GET /fragment/data requests.
func (h *Handler) handleGetFragmentData(w http.ResponseWriter, r *http.Request) {
	// Read slice parameter.
	q := r.URL.Query()
	slice, err := strconv.ParseUint(q.Get("slice"), 10, 64)
	if err != nil {
		http.Error(w, "slice required", http.StatusBadRequest)
		return
	}

	// Retrieve fragment from holder.
	f := h.Holder.Fragment(q.Get("index"), q.Get("frame"), q.Get("view"), slice)
	if f == nil {
		http.Error(w, "fragment not found", http.StatusNotFound)
		return
	}

	// Stream fragment to response body.
	if _, err := f.WriteTo(w); err != nil {
		h.logger().Printf("fragment backup error: %s", err)
	}
}

// handlePostFragmentData handles POST /fragment/data requests.
func (h *Handler) handlePostFragmentData(w http.ResponseWriter, r *http.Request) {
	// Read slice parameter.
	q := r.URL.Query()
	slice, err := strconv.ParseUint(q.Get("slice"), 10, 64)
	if err != nil {
		http.Error(w, "slice required", http.StatusBadRequest)
		return
	}

	// Retrieve frame.
	f := h.Holder.Frame(q.Get("index"), q.Get("frame"))
	if f == nil {
		http.Error(w, ErrFrameNotFound.Error(), http.StatusNotFound)
		return
	}

	// Retrieve view.
	view, err := f.CreateViewIfNotExists(q.Get("view"))
	if err != nil {
		http.Error(w, err.Error(), http.StatusInternalServerError)
		return
	}

	// Retrieve fragment from frame.
	frag, err := view.CreateFragmentIfNotExists(slice)
	if err != nil {
		http.Error(w, err.Error(), http.StatusInternalServerError)
		return
	}

	// Read fragment in from request body.
	if _, err := frag.ReadFrom(r.Body); err != nil {
		http.Error(w, err.Error(), http.StatusInternalServerError)
		return
	}
}

// handleGetFragmentBlockData handles GET /fragment/block/data requests.
func (h *Handler) handleGetFragmentBlockData(w http.ResponseWriter, r *http.Request) {
	// Read request object.
	var req internal.BlockDataRequest
	if body, err := ioutil.ReadAll(r.Body); err != nil {
		http.Error(w, "ready body error", http.StatusBadRequest)
		return
	} else if err := proto.Unmarshal(body, &req); err != nil {
		http.Error(w, "unmarshal body error", http.StatusBadRequest)
		return
	}

	// Retrieve fragment from holder.
	f := h.Holder.Fragment(req.Index, req.Frame, req.View, req.Slice)
	if f == nil {
		http.Error(w, ErrFragmentNotFound.Error(), http.StatusNotFound)
		return
	}

	// Read data
	var resp internal.BlockDataResponse
	if f != nil {
		resp.RowIDs, resp.ColumnIDs = f.BlockData(int(req.Block))
	}

	// Encode response.
	buf, err := proto.Marshal(&resp)
	if err != nil {
		h.logger().Printf("merge block response encoding error: %s", err)
		return
	}

	// Write response.
	w.Header().Set("Content-Type", "application/protobuf")
	w.Header().Set("Content-Length", strconv.Itoa(len(buf)))
	w.Write(buf)
}

// handleGetFragmentBlocks handles GET /fragment/blocks requests.
func (h *Handler) handleGetFragmentBlocks(w http.ResponseWriter, r *http.Request) {
	// Read slice parameter.
	q := r.URL.Query()
	slice, err := strconv.ParseUint(q.Get("slice"), 10, 64)
	if err != nil {
		http.Error(w, "slice required", http.StatusBadRequest)
		return
	}

	// Retrieve fragment from holder.
	f := h.Holder.Fragment(q.Get("index"), q.Get("frame"), q.Get("view"), slice)
	if f == nil {
		http.Error(w, "fragment not found", http.StatusNotFound)
		return
	}

	// Retrieve blocks.
	blocks := f.Blocks()

	// Encode response.
	if err := json.NewEncoder(w).Encode(getFragmentBlocksResponse{
		Blocks: blocks,
	}); err != nil {
		h.logger().Printf("block response encoding error: %s", err)
	}
}

type getFragmentBlocksResponse struct {
	Blocks []FragmentBlock `json:"blocks"`
}

// handlePostFrameRestore handles POST /frame/restore requests.
func (h *Handler) handlePostFrameRestore(w http.ResponseWriter, r *http.Request) {
	indexName := mux.Vars(r)["index"]
	frameName := mux.Vars(r)["frame"]

	q := r.URL.Query()
	hostStr := q.Get("host")

	// Validate query parameters.
	if hostStr == "" {
		http.Error(w, "host required", http.StatusBadRequest)
		return
	}

	host, err := NewURIFromAddress(hostStr)
	if err != nil {
		http.Error(w, err.Error(), http.StatusBadRequest)
	}

	// Create a client for the remote cluster.
	client := NewInternalHTTPClientFromURI(host, h.RemoteClient)

	// Determine the maximum number of slices.
	maxSlices, err := client.MaxSliceByIndex(r.Context())
	if err != nil {
		http.Error(w, "cannot determine remote slice count: "+err.Error(), http.StatusInternalServerError)
		return
	}

	// Retrieve frame.
	f := h.Holder.Frame(indexName, frameName)
	if f == nil {
		http.Error(w, ErrFrameNotFound.Error(), http.StatusNotFound)
		return
	}

	// Retrieve list of all views.
	views, err := client.FrameViews(r.Context(), indexName, frameName)
	if err != nil {
		http.Error(w, "cannot retrieve frame views: "+err.Error(), http.StatusInternalServerError)
		return
	}

	// Loop over each slice and import it if this node owns it.
	for slice := uint64(0); slice <= maxSlices[indexName]; slice++ {
		// Ignore this slice if we don't own it.
		if !h.Cluster.OwnsFragment(h.URI, indexName, slice) {
			continue
		}

		// Loop over view names.
		for _, view := range views {
			// Create view.
			v, err := f.CreateViewIfNotExists(view)
			if err != nil {
				http.Error(w, err.Error(), http.StatusInternalServerError)
				return
			}

			// Otherwise retrieve the local fragment.
			frag, err := v.CreateFragmentIfNotExists(slice)
			if err != nil {
				http.Error(w, err.Error(), http.StatusInternalServerError)
				return
			}

			// Stream backup from remote node.
			rd, err := client.BackupSlice(r.Context(), indexName, frameName, view, slice)
			if err != nil {
				http.Error(w, err.Error(), http.StatusInternalServerError)
				return
			} else if rd == nil {
				continue // slice doesn't exist
			}

			// Restore to local frame and always close reader.
			if err := func() error {
				defer rd.Close()
				if _, err := frag.ReadFrom(rd); err != nil {
					return err
				}
				return nil
			}(); err != nil {
				http.Error(w, err.Error(), http.StatusInternalServerError)
				return
			}
		}
	}
}

// handleGetHosts handles /hosts requests.
func (h *Handler) handleGetHosts(w http.ResponseWriter, r *http.Request) {
	if err := json.NewEncoder(w).Encode(h.Cluster.Nodes); err != nil {
		h.logger().Printf("write version response error: %s", err)
	}
}

// handleGetVersion handles /version requests.
func (h *Handler) handleGetVersion(w http.ResponseWriter, r *http.Request) {
	if err := json.NewEncoder(w).Encode(struct {
		Version string `json:"version"`
	}{
		Version: Version,
	}); err != nil {
		h.logger().Printf("write version response error: %s", err)
	}
}

// handleExpvar handles /debug/vars requests.
func (h *Handler) handleExpvar(w http.ResponseWriter, r *http.Request) {
	// Copied from $GOROOT/src/expvar/expvar.go
	w.Header().Set("Content-Type", "application/json; charset=utf-8")
	fmt.Fprintf(w, "{\n")
	first := true
	expvar.Do(func(kv expvar.KeyValue) {
		if !first {
			fmt.Fprintf(w, ",\n")
		}
		first = false
		fmt.Fprintf(w, "%q: %s", kv.Key, kv.Value)
	})
	fmt.Fprintf(w, "\n}\n")
}

// logger returns a logger for the handler.
func (h *Handler) logger() *log.Logger {
	return log.New(h.LogOutput, "", log.LstdFlags)
}

// QueryRequest represent a request to process a query.
type QueryRequest struct {
	// Index to execute query against.
	Index string

	// The query string to parse and execute.
	Query string

	// The slices to include in the query execution.
	// If empty, all slices are included.
	Slices []uint64

	// Return column attributes, if true.
	ColumnAttrs bool

	// Do not return row attributes, if true.
	ExcludeAttrs bool

	// Do not return bits, if true.
	ExcludeBits bool

	// If true, indicates that query is part of a larger distributed query.
	// If false, this request is on the originating node.
	Remote bool
}

func decodeQueryRequest(pb *internal.QueryRequest) *QueryRequest {
	req := &QueryRequest{
		Query:        pb.Query,
		Slices:       pb.Slices,
		ColumnAttrs:  pb.ColumnAttrs,
		Remote:       pb.Remote,
		ExcludeAttrs: pb.ExcludeAttrs,
		ExcludeBits:  pb.ExcludeBits,
	}

	return req
}

// QueryResponse represent a response from a processed query.
type QueryResponse struct {
	// Result for each top-level query call.
	// Can be a Bitmap, Pairs, or uint64.
	Results []interface{}

	// Set of column attribute objects matching IDs returned in Result.
	ColumnAttrSets []*ColumnAttrSet

	// Error during parsing or execution.
	Err error
}

// MarshalJSON marshals QueryResponse into a JSON-encoded byte slice
func (resp *QueryResponse) MarshalJSON() ([]byte, error) {
	var output struct {
		Results        []interface{}    `json:"results,omitempty"`
		ColumnAttrSets []*ColumnAttrSet `json:"columnAttrs,omitempty"`
		Err            string           `json:"error,omitempty"`
	}
	output.Results = resp.Results
	output.ColumnAttrSets = resp.ColumnAttrSets

	if resp.Err != nil {
		output.Err = resp.Err.Error()
	}
	return json.Marshal(output)
}

func encodeQueryResponse(resp *QueryResponse) *internal.QueryResponse {
	pb := &internal.QueryResponse{
		Results:        make([]*internal.QueryResult, len(resp.Results)),
		ColumnAttrSets: encodeColumnAttrSets(resp.ColumnAttrSets),
	}

	for i := range resp.Results {
		pb.Results[i] = &internal.QueryResult{}

		switch result := resp.Results[i].(type) {
		case *Bitmap:
			pb.Results[i].Bitmap = encodeBitmap(result)
		case []Pair:
			pb.Results[i].Pairs = encodePairs(result)
		case SumCount:
			pb.Results[i].SumCount = encodeSumCount(result)
		case uint64:
			pb.Results[i].N = result
		case bool:
			pb.Results[i].Changed = result
		}
	}

	if resp.Err != nil {
		pb.Err = resp.Err.Error()
	}

	return pb
}

// parseUint64Slice returns a slice of uint64s from a comma-delimited string.
func parseUint64Slice(s string) ([]uint64, error) {
	var a []uint64
	for _, str := range strings.Split(s, ",") {
		// Ignore blanks.
		if str == "" {
			continue
		}

		// Parse number.
		num, err := strconv.ParseUint(str, 10, 64)
		if err != nil {
			return nil, err
		}
		a = append(a, num)
	}
	return a, nil
}

// errorString returns the string representation of err.
func errorString(err error) string {
	if err == nil {
		return ""
	}
	return err.Error()
}

// handlePostInputDefinition handles POST /input-definition request.
func (h *Handler) handlePostInputDefinition(w http.ResponseWriter, r *http.Request) {
	indexName := mux.Vars(r)["index"]
	inputDefName := mux.Vars(r)["input-definition"]

	// Find index.
	index := h.Holder.Index(indexName)
	if index == nil {
		http.Error(w, ErrIndexNotFound.Error(), http.StatusNotFound)
		return
	}

	// Decode request.
	var req InputDefinitionInfo
	err := json.NewDecoder(r.Body).Decode(&req)
	if err != nil {
		http.Error(w, err.Error(), http.StatusBadRequest)
		return
	}

<<<<<<< HEAD
	// Validation the input definition with the current index's ColumnLabel.
	if err := req.Validate(index.ColumnLabel()); err != nil {
=======
	if err := req.Validate(); err != nil {
>>>>>>> 29aca37d
		http.Error(w, err.Error(), http.StatusBadRequest)
		return
	}

	// Encode InputDefinition to its internal representation.
	def := req.Encode()
	def.Name = inputDefName

	// Create InputDefinition.
	_, err = index.CreateInputDefinition(def)
	if err == ErrInputDefinitionExists {
		http.Error(w, err.Error(), http.StatusConflict)
		return
	} else if err != nil {
		http.Error(w, err.Error(), http.StatusInternalServerError)
		return
	}

	err = h.Broadcaster.SendSync(
		&internal.CreateInputDefinitionMessage{
			Index:      indexName,
			Definition: def,
		})
	if err != nil {
		h.logger().Printf("problem sending CreateInputDefinition message: %s", err)
	}

	if err := json.NewEncoder(w).Encode(defaultInputDefinitionResponse{}); err != nil {
		h.logger().Printf("response encoding error: %s", err)
	}
}

// handleGetInputDefinition handles GET /input-definition request.
func (h *Handler) handleGetInputDefinition(w http.ResponseWriter, r *http.Request) {
	indexName := mux.Vars(r)["index"]
	inputDefName := mux.Vars(r)["input-definition"]

	// Find index.
	index := h.Holder.Index(indexName)
	if index == nil {
		http.Error(w, ErrIndexNotFound.Error(), http.StatusNotFound)
		return
	}

	inputDef, err := index.InputDefinition(inputDefName)
	if err != nil {
		http.Error(w, err.Error(), http.StatusNotFound)
		return
	}

	if err = json.NewEncoder(w).Encode(InputDefinitionInfo{
		Frames: inputDef.frames,
		Fields: inputDef.fields,
	}); err != nil {
		h.logger().Printf("write status response error: %s", err)
	}

}

// handleDeleteInputDefinition handles DELETE /input-definition request.
func (h *Handler) handleDeleteInputDefinition(w http.ResponseWriter, r *http.Request) {
	indexName := mux.Vars(r)["index"]
	inputDefName := mux.Vars(r)["input-definition"]

	// Find index.
	index := h.Holder.Index(indexName)
	if index == nil {
		http.Error(w, ErrIndexNotFound.Error(), http.StatusNotFound)
		return
	}

	// Delete input definition from the index.
	if err := index.DeleteInputDefinition(inputDefName); err != nil {
		http.Error(w, err.Error(), http.StatusNotFound)
		return
	}

	err := h.Broadcaster.SendSync(
		&internal.DeleteInputDefinitionMessage{
			Index: indexName,
			Name:  inputDefName,
		})
	if err != nil {
		h.logger().Printf("problem sending DeleteInputDefinition message: %s", err)
	}

	if err := json.NewEncoder(w).Encode(defaultInputDefinitionResponse{}); err != nil {
		h.logger().Printf("response encoding error: %s", err)
	}
}

type defaultInputDefinitionResponse struct{}

func (h *Handler) handlePostInput(w http.ResponseWriter, r *http.Request) {
	indexName := mux.Vars(r)["index"]
	inputDefName := mux.Vars(r)["input-definition"]

	// Find index.
	index := h.Holder.Index(indexName)
	if index == nil {
		http.Error(w, ErrIndexNotFound.Error(), http.StatusNotFound)
		return
	}

	// Decode request.
	var reqs []interface{}
	err := json.NewDecoder(r.Body).Decode(&reqs)
	if err != nil {
		http.Error(w, err.Error(), http.StatusBadRequest)
		return
	}
	for _, req := range reqs {
		bits, err := h.InputJSONDataParser(req.(map[string]interface{}), index, inputDefName)
		if err == ErrInputDefinitionNotFound {
			http.Error(w, err.Error(), http.StatusNotFound)
			return
		} else if err != nil {
			http.Error(w, err.Error(), http.StatusBadRequest)
			return
		}
		for fr, bs := range bits {
			err := index.InputBits(fr, bs)
			if err != nil {
				http.Error(w, err.Error(), http.StatusBadRequest)
				return
			}
		}
	}
	if err := json.NewEncoder(w).Encode(defaultInputDefinitionResponse{}); err != nil {
		h.logger().Printf("response encoding error: %s", err)
	}
}

// handlePostClusterResizeSetCoordinator handles POST /cluster/resize/set-coordinator request.
func (h *Handler) handlePostClusterResizeSetCoordinator(w http.ResponseWriter, r *http.Request) {
	// Decode request.
	var req setCoordinatorRequest
	err := json.NewDecoder(r.Body).Decode(&req)
	if err != nil {
		http.Error(w, err.Error(), http.StatusBadRequest)
		return
	}

	oldURI := h.Cluster.Coordinator

	var newURI *URI
	if err := func() error {
		newURI, err = NewURIFromAddress(req.Address)
		if err != nil {
			return fmt.Errorf("problem with set-coordinator address: %s", err)
		}

		//if !Nodes(h.Cluster.Nodes).ContainsURI(*newURI) {
		//	return fmt.Errorf("set-coordinator node does not exist: %s", newURI)
		//}

		// Send the set-coordinator message to all nodes.
		err := h.Broadcaster.SendSync(
			&internal.SetCoordinatorMessage{
				Old: (&h.Cluster.Coordinator).Encode(),
				New: newURI.Encode(),
			})
		if err != nil {
			return fmt.Errorf("problem sending SetCoordinator message: %s", err)
		}

		// Set Coordinator on local node.
		h.Cluster.SetCoordinator(oldURI, *newURI)

		return nil
	}(); err != nil {
		http.Error(w, err.Error(), http.StatusInternalServerError)
		return
	}

	// Encode response.
	if err := json.NewEncoder(w).Encode(setCoordinatorResponse{
		Old: &oldURI,
		New: newURI,
	}); err != nil {
		h.logger().Printf("response encoding error: %s", err)
	}
}

type setCoordinatorRequest struct {
	Address string `json:"address"`
}

type setCoordinatorResponse struct {
	Old *URI `json:"old"`
	New *URI `json:"new"`
}

// handlePostClusterResizeRemoveNode handles POST /cluster/resize/remove-node request.
func (h *Handler) handlePostClusterResizeRemoveNode(w http.ResponseWriter, r *http.Request) {
	// Decode request.
	var req removeNodeRequest
	err := json.NewDecoder(r.Body).Decode(&req)
	if err != nil {
		http.Error(w, err.Error(), http.StatusBadRequest)
		return
	}

	var removeURI *URI
	if err := func() error {
		removeURI, err = NewURIFromAddress(req.Address)
		if err != nil {
			return fmt.Errorf("problem with remove node address: %s", err)
		}

		// TODO: make sure the address is in the cluster

		// TODO: prevent removing the coordinator node

		// Start the resize process (similar to NodeJoin)
		err := h.Cluster.NodeLeave(*removeURI)
		if err != nil {
			return err
		}

		return nil
	}(); err != nil {
		http.Error(w, err.Error(), http.StatusInternalServerError)
		return
	}

	// Encode response.
	if err := json.NewEncoder(w).Encode(removeNodeResponse{
		Remove: removeURI,
	}); err != nil {
		h.logger().Printf("response encoding error: %s", err)
	}
}

type removeNodeRequest struct {
	Address string `json:"address"`
}

type removeNodeResponse struct {
	Remove *URI `json:"remove"`
}

// handlePostClusterResizeAbort handles POST /cluster/resize/abort request.
func (h *Handler) handlePostClusterResizeAbort(w http.ResponseWriter, r *http.Request) {
	var msg string

	if err := func() error {
		if !h.Cluster.IsCoordinator() {
			return fmt.Errorf("abort requests must be made on the coordinator node")
		}
		err := h.Cluster.CompleteCurrentJob(ResizeJobStateAborted)
		if err != nil {
			return err
		}
		return nil
	}(); err != nil {
		msg = err.Error()
	}

	// Encode response.
	if err := json.NewEncoder(w).Encode(clusterResizeAbortResponse{
		Info: msg,
	}); err != nil {
		h.logger().Printf("response encoding error: %s", err)
	}
}

type clusterResizeAbortResponse struct {
	Info string `json:"info"`
}

// InputJSONDataParser validates input json file and executes SetBit.
func (h *Handler) InputJSONDataParser(req map[string]interface{}, index *Index, name string) (map[string][]*Bit, error) {
	inputDef, err := index.InputDefinition(name)
	if err != nil {
		return nil, err
	}
	// If field in input data is not in defined definition, return error.
	var colValue uint64
	validFields := make(map[string]bool)
	timestampFrame := make(map[string]int64)
	for _, field := range inputDef.Fields() {
		validFields[field.Name] = true
		if field.PrimaryKey {
			value, ok := req[field.Name]
			if !ok {
				return nil, fmt.Errorf("primary key does not exist")
			}
			rawValue, ok := value.(float64) // The default JSON marshalling will interpret this as a float
			if !ok {
				return nil, fmt.Errorf("float64 require, got value:%s, type: %s", value, reflect.TypeOf(value))
			}
			colValue = uint64(rawValue)
		}
		// Find frame that need to add timestamp.
		for _, action := range field.Actions {
			if action.ValueDestination == InputSetTimestamp {
				timestampFrame[action.Frame], err = GetTimeStamp(req, field.Name)
				if err != nil {
					return nil, err
				}
			}
		}
	}

	for key := range req {
		_, ok := validFields[key]
		if !ok {
			return nil, fmt.Errorf("field not found: %s", key)
		}
	}

	setBits := make(map[string][]*Bit)

	for _, field := range inputDef.Fields() {
		// skip field that defined in definition but not in input data
		if _, ok := req[field.Name]; !ok {
			continue
		}

		// Looking into timestampFrame map and set timestamp to the whole frame
		for _, action := range field.Actions {
			frame := action.Frame
			timestamp := timestampFrame[action.Frame]
			// Skip input data field values that are set to null
			if req[field.Name] == nil {
				continue
			}
			bit, err := HandleAction(action, req[field.Name], colValue, timestamp)
			if err != nil {
				return nil, fmt.Errorf("error handling action: %s, err: %s", action.ValueDestination, err)
			}
			if bit != nil {
				setBits[frame] = append(setBits[frame], bit)
			}
		}
	}
	return setBits, nil
}

func (h *Handler) handleRecalculateCaches(w http.ResponseWriter, r *http.Request) {
	h.Holder.RecalculateCaches()
	w.WriteHeader(http.StatusNoContent)
}

// GetTimeStamp retrieves unix timestamp from Input data.
func GetTimeStamp(data map[string]interface{}, timeField string) (int64, error) {
	tmstamp, ok := data[timeField]
	if !ok {
		return 0, nil
	}

	timestamp, ok := tmstamp.(string)
	if !ok {
		return 0, fmt.Errorf("set-timestamp value must be in time format: YYYY-MM-DD, has: %v", data[timeField])
	}

	v, err := time.Parse(TimeFormat, timestamp)
	if err != nil {
		return 0, err
	}

	return v.Unix(), nil
}<|MERGE_RESOLUTION|>--- conflicted
+++ resolved
@@ -56,15 +56,9 @@
 	StatusHandler StatusHandler
 
 	// Local hostname & cluster configuration.
-<<<<<<< HEAD
-	URI           URI
-	Cluster       *Cluster
-	ClientOptions *ClientOptions
-=======
-	URI          *URI
+	URI          URI
 	Cluster      *Cluster
 	RemoteClient *http.Client
->>>>>>> 29aca37d
 
 	Router           *mux.Router
 	NormalRouter     *mux.Router
@@ -1799,12 +1793,7 @@
 		return
 	}
 
-<<<<<<< HEAD
-	// Validation the input definition with the current index's ColumnLabel.
-	if err := req.Validate(index.ColumnLabel()); err != nil {
-=======
 	if err := req.Validate(); err != nil {
->>>>>>> 29aca37d
 		http.Error(w, err.Error(), http.StatusBadRequest)
 		return
 	}
