// Copyright 2017 Pilosa Corp.
//
// Licensed under the Apache License, Version 2.0 (the "License");
// you may not use this file except in compliance with the License.
// You may obtain a copy of the License at
//
//     http://www.apache.org/licenses/LICENSE-2.0
//
// Unless required by applicable law or agreed to in writing, software
// distributed under the License is distributed on an "AS IS" BASIS,
// WITHOUT WARRANTIES OR CONDITIONS OF ANY KIND, either express or implied.
// See the License for the specific language governing permissions and
// limitations under the License.

package pilosa_test

import (
	"bytes"
	"context"
	"encoding/json"
	"errors"
	"fmt"
	"io"
	"io/ioutil"
	"net/http"
	"net/http/httptest"
	"reflect"
	"strings"
	"testing"

	"github.com/gogo/protobuf/proto"
	"github.com/pilosa/pilosa"
	"github.com/pilosa/pilosa/internal"
	"github.com/pilosa/pilosa/pql"
	"github.com/pilosa/pilosa/statik"
	"github.com/pilosa/pilosa/test"
)

func TestHandlerPanics(t *testing.T) {
	h := test.MustNewHandler()
	bufLogger := test.NewBufferLogger()
	h.Handler.Logger = bufLogger

	w := httptest.NewRecorder()
	// will panic since Handler has no Holder set up
	h.ServeHTTP(w, test.MustNewHTTPRequest("GET", "/index/taxi", nil))
	bufbytes, err := bufLogger.ReadAll()
	if err != nil {
		t.Fatalf("reading all logoutput: %v", err)
	}
	if !bytes.Contains(bufbytes, []byte("PANIC: runtime error: invalid memory address or nil pointer dereference")) {
		t.Fatalf("expected panic in log, but got: %s", bufbytes)
	}
	if w.Code != http.StatusInternalServerError {
		t.Fatalf("expected internal server error, but got: %v", w.Code)
	}
	bodyBytes := w.Body.Bytes()
	if !bytes.Contains(bodyBytes, []byte("PANIC: runtime error: invalid memory address or nil pointer dereference")) {
		t.Fatalf("response to client should have panic, but got %s", bodyBytes)
	}
}

// Ensure the handler returns "not found" for invalid paths.
func TestHandler_NotFound(t *testing.T) {
	hldr := test.MustOpenHolder()
	defer hldr.Close()

	h := test.MustNewHandler()
	h.API.Cluster = test.NewCluster(1)
	h.API.Holder = hldr.Holder

	w := httptest.NewRecorder()
	h.ServeHTTP(w, test.MustNewHTTPRequest("GET", "/no_such_path", nil))
	if w.Code != http.StatusNotFound {
		t.Fatalf("invalid status: %d", w.Code)
	}
}

// Ensure the handler can return the schema.
func TestHandler_Schema(t *testing.T) {
	hldr := test.MustOpenHolder()
	defer hldr.Close()

	i0 := hldr.MustCreateIndexIfNotExists("i0", pilosa.IndexOptions{})
	i1 := hldr.MustCreateIndexIfNotExists("i1", pilosa.IndexOptions{})

	if f, err := i0.CreateFrameIfNotExists("f1", pilosa.FrameOptions{}); err != nil {
		t.Fatal(err)
	} else if _, err := f.SetBit(pilosa.ViewStandard, 0, 0, nil); err != nil {
		t.Fatal(err)
	}
	if f, err := i1.CreateFrameIfNotExists("f0", pilosa.FrameOptions{}); err != nil {
		t.Fatal(err)
	} else if _, err := f.SetBit(pilosa.ViewStandard, 0, 0, nil); err != nil {
		t.Fatal(err)
	}
	if _, err := i0.CreateFrameIfNotExists("f0", pilosa.FrameOptions{}); err != nil {
		t.Fatal(err)
	}

	h := test.MustNewHandler()
	h.API.Holder = hldr.Holder
	h.API.Cluster = test.NewCluster(1)
	w := httptest.NewRecorder()
	h.ServeHTTP(w, test.MustNewHTTPRequest("GET", "/schema", nil))
	if w.Code != http.StatusOK {
		t.Fatalf("unexpected status code: %d", w.Code)
	} else if body := w.Body.String(); body != `{"indexes":[{"name":"i0","frames":[{"name":"f0"},{"name":"f1","views":[{"name":"standard"}]}]},{"name":"i1","frames":[{"name":"f0","views":[{"name":"standard"}]}]}]}`+"\n" {
	} else if body := w.Body.String(); body != `{"indexes":[{"name":"i0","frames":[{"name":"f0","options":{"cacheType":"ranked","cacheSize":50000}},{"name":"f1","options":{"cacheType":"ranked","cacheSize":50000},"views":[{"name":"standard"}]}]},{"name":"i1","frames":[{"name":"f0","options":{"cacheType":"ranked","cacheSize":50000},"views":[{"name":"standard"}]}]}]}`+"\n" {
		t.Fatalf("unexpected body: %s", body)
	}
}

// Ensure the handler can return the status.
func TestHandler_Status(t *testing.T) {
	s := test.NewServer()
	hldr := test.MustOpenHolder()
	defer s.Close()
	defer hldr.Close()

	i0 := hldr.MustCreateIndexIfNotExists("i0", pilosa.IndexOptions{})
	i1 := hldr.MustCreateIndexIfNotExists("i1", pilosa.IndexOptions{})

	if f, err := i0.CreateFrameIfNotExists("f1", pilosa.FrameOptions{}); err != nil {
		t.Fatal(err)
	} else if _, err := f.SetBit(pilosa.ViewStandard, 0, 0, nil); err != nil {
		t.Fatal(err)
	}
	if f, err := i1.CreateFrameIfNotExists("f0", pilosa.FrameOptions{}); err != nil {
		t.Fatal(err)
	} else if _, err := f.SetBit(pilosa.ViewStandard, 0, 0, nil); err != nil {
		t.Fatal(err)
	}
	if _, err := i0.CreateFrameIfNotExists("f0", pilosa.FrameOptions{}); err != nil {
		t.Fatal(err)
	}

	h := test.MustNewHandler()
	h.API.Holder = hldr.Holder
	h.API.Cluster = test.NewCluster(1)
	h.API.Cluster.SetState(pilosa.ClusterStateNormal)
	h.API.StatusHandler = s
	s.Handler = h

	w := httptest.NewRecorder()
	h.ServeHTTP(w, test.MustNewHTTPRequest("GET", "/status", nil))
	if w.Code != http.StatusOK {
		t.Fatalf("unexpected status code: %d", w.Code)
	} else if body := w.Body.String(); body != `{"state":"NORMAL","nodes":[{"id":"node0","uri":{"scheme":"http","host":"host0"},"isCoordinator":false}],"localID":"node0"}`+"\n" {
		t.Fatalf("unexpected body: %s", body)
	}
}

func TestHandler_Info(t *testing.T) {
	s := test.NewServer()
	defer s.Close()
	h := test.MustNewHandler()

	w := httptest.NewRecorder()
	h.ServeHTTP(w, test.MustNewHTTPRequest("GET", "/info", nil))
	if w.Code != http.StatusOK {
		t.Fatalf("unexpected status code: %d", w.Code)
	} else if body := w.Body.String(); body != fmt.Sprintf("{\"sliceWidth\":%d}\n", SliceWidth) {
		t.Fatalf("unexpected body: %s", body)
	}
}

// Ensure the handler can abort a cluster resize.
func TestHandler_ClusterResizeAbort(t *testing.T) {

	t.Run("No resize job", func(t *testing.T) {
		h := test.MustNewHandler()
		h.API.Cluster = test.NewCluster(1)
		h.API.Cluster.SetState(pilosa.ClusterStateResizing)

		w := httptest.NewRecorder()
		h.ServeHTTP(w, test.MustNewHTTPRequest("POST", "/cluster/resize/abort", nil))
		if w.Code != http.StatusOK {
			bod, err := ioutil.ReadAll(w.Body)
			t.Fatalf("unexpected status code: %d, bod: %s, readerr: %v", w.Code, bod, err)
		} else if body := w.Body.String(); body != `{"info":"complete current job: no resize job currently running"}`+"\n" {
			t.Fatalf("unexpected body: %s", body)
		}
	})

}

// Ensure the handler can return the maxslice map.
func TestHandler_MaxSlices(t *testing.T) {
	hldr := test.MustOpenHolder()
	defer hldr.Close()

	hldr.MustCreateFragmentIfNotExists("i0", "f0", pilosa.ViewStandard, 1).MustSetBits(30, (1*SliceWidth)+1)
	hldr.MustCreateFragmentIfNotExists("i0", "f0", pilosa.ViewStandard, 1).MustSetBits(30, (1*SliceWidth)+2)
	hldr.MustCreateFragmentIfNotExists("i0", "f0", pilosa.ViewStandard, 3).MustSetBits(30, (3*SliceWidth)+4)

	hldr.MustCreateFragmentIfNotExists("i1", "f1", pilosa.ViewStandard, 0).MustSetBits(40, (0*SliceWidth)+1)
	hldr.MustCreateFragmentIfNotExists("i1", "f1", pilosa.ViewStandard, 0).MustSetBits(40, (0*SliceWidth)+2)
	hldr.MustCreateFragmentIfNotExists("i1", "f1", pilosa.ViewStandard, 0).MustSetBits(40, (0*SliceWidth)+8)

	h := test.MustNewHandler()
	h.API.Holder = hldr.Holder
	h.API.Cluster = test.NewCluster(1)
	w := httptest.NewRecorder()
	h.ServeHTTP(w, test.MustNewHTTPRequest("GET", "/slices/max", nil))
	if w.Code != http.StatusOK {
		t.Fatalf("unexpected status code: %d", w.Code)
<<<<<<< HEAD
	} else if body := w.Body.String(); body != `{"standard":{"i0":3,"i1":0},"inverse":{"i0":0,"i1":0}}`+"\n" {
		t.Fatalf("unexpected body: %s", body)
	}
}

// Ensure the handler can return the maxslice map for the inverse views.
func TestHandler_MaxSlices_Inverse(t *testing.T) {
	hldr := test.MustOpenHolder()
	defer hldr.Close()

	f0, err := hldr.MustCreateIndexIfNotExists("i0", pilosa.IndexOptions{}).CreateFrame("f0", pilosa.FrameOptions{InverseEnabled: true})
	if err != nil {
		t.Fatal(err)
	}
	if _, err := f0.SetBit(pilosa.ViewInverse, 30, (1*SliceWidth)+1, nil); err != nil {
		t.Fatal(err)
	} else if _, err := f0.SetBit(pilosa.ViewInverse, 30, (1*SliceWidth)+2, nil); err != nil {
		t.Fatal(err)
	} else if _, err := f0.SetBit(pilosa.ViewInverse, 30, (3*SliceWidth)+4, nil); err != nil {
		t.Fatal(err)
	}

	f1, err := hldr.MustCreateIndexIfNotExists("i1", pilosa.IndexOptions{}).CreateFrame("f1", pilosa.FrameOptions{InverseEnabled: true})
	if err != nil {
		t.Fatal(err)
	}
	if _, err := f1.SetBit(pilosa.ViewStandard, 40, (0*SliceWidth)+1, nil); err != nil {
		t.Fatal(err)
	} else if _, err := f1.SetBit(pilosa.ViewInverse, 40, (0*SliceWidth)+2, nil); err != nil {
		t.Fatal(err)
	} else if _, err := f1.SetBit(pilosa.ViewInverse, 40, (0*SliceWidth)+4, nil); err != nil {
		t.Fatal(err)
	}

	h := test.MustNewHandler()
	h.API.Holder = hldr.Holder
	h.API.Cluster = test.NewCluster(1)
	w := httptest.NewRecorder()
	h.ServeHTTP(w, test.MustNewHTTPRequest("GET", "/slices/max?inverse=true", nil))
	if w.Code != http.StatusOK {
		t.Fatalf("unexpected status code: %d", w.Code)
	} else if body := w.Body.String(); body != `{"standard":{"i0":0,"i1":0},"inverse":{"i0":3,"i1":0}}`+"\n" {
=======
	} else if body := w.Body.String(); body != `{"standard":{"i0":3,"i1":0}}`+"\n" {
>>>>>>> 7510ff2b
		t.Fatalf("unexpected body: %s", body)
	}
}

// Ensure the handler can accept URL arguments.
func TestHandler_Query_Args_URL(t *testing.T) {
	hldr := test.MustOpenHolder()
	defer hldr.Close()

	h := test.MustNewHandler()
	h.API.Cluster = test.NewCluster(1)
	h.API.Holder = hldr.Holder
	h.Executor.ExecuteFn = func(ctx context.Context, index string, query *pql.Query, slices []uint64, opt *pilosa.ExecOptions) ([]interface{}, error) {
		if index != "idx0" {
			t.Fatalf("unexpected index: %s", index)
		} else if query.String() != `Count(Bitmap(id=100))` {
			t.Fatalf("unexpected query: %s", query.String())
		} else if !reflect.DeepEqual(slices, []uint64{0, 1}) {
			t.Fatalf("unexpected slices: %+v", slices)
		}
		return []interface{}{uint64(100)}, nil
	}

	w := httptest.NewRecorder()
	h.ServeHTTP(w, test.MustNewHTTPRequest("POST", "/index/idx0/query?slices=0,1", strings.NewReader("Count( Bitmap( id=100))")))
	if w.Code != http.StatusOK {
		t.Fatalf("unexpected status code: %d %s", w.Code, w.Body.String())
	} else if body := w.Body.String(); body != `{"results":[100]}`+"\n" {
		t.Fatalf("unexpected body: %q", body)
	}
}

// Ensure the handler can accept arguments via protobufs.
func TestHandler_Query_Args_Protobuf(t *testing.T) {
	hldr := test.MustOpenHolder()
	defer hldr.Close()

	h := test.MustNewHandler()
	h.API.Cluster = test.NewCluster(1)
	h.API.Holder = hldr.Holder
	h.Executor.ExecuteFn = func(ctx context.Context, index string, query *pql.Query, slices []uint64, opt *pilosa.ExecOptions) ([]interface{}, error) {
		if index != "idx0" {
			t.Fatalf("unexpected index: %s", index)
		} else if query.String() != `Count(Bitmap(id=100))` {
			t.Fatalf("unexpected query: %s", query.String())
		} else if !reflect.DeepEqual(slices, []uint64{0, 1}) {
			t.Fatalf("unexpected slices: %+v", slices)
		}
		return []interface{}{uint64(100)}, nil
	}

	// Generate request body.
	reqBody, err := proto.Marshal(&internal.QueryRequest{
		Query:  "Count(Bitmap(id=100))",
		Slices: []uint64{0, 1},
	})
	if err != nil {
		t.Fatal(err)
	}

	// Generate protobuf request.
	req := test.MustNewHTTPRequest("POST", "/index/idx0/query", bytes.NewReader(reqBody))
	req.Header.Set("Content-Type", "application/x-protobuf")

	w := httptest.NewRecorder()
	h.ServeHTTP(w, req)
	if w.Code != http.StatusOK {
		t.Fatalf("unexpected status code: %d", w.Code)
	}
}

// Ensure the handler returns an error when parsing bad arguments.
func TestHandler_Query_Args_Err(t *testing.T) {
	w := httptest.NewRecorder()
	hldr := test.MustOpenHolder()
	defer hldr.Close()

	h := test.MustNewHandler()
	h.API.Cluster = test.NewCluster(1)
	h.API.Holder = hldr.Holder

	h.ServeHTTP(w, test.MustNewHTTPRequest("POST", "/index/idx0/query?slices=a,b", strings.NewReader("Bitmap(id=100)")))
	if w.Code != http.StatusBadRequest {
		t.Fatalf("unexpected status code: %d", w.Code)
	} else if body := w.Body.String(); body != `{"error":"invalid slice argument"}`+"\n" {
		t.Fatalf("unexpected body: %q", body)
	}
}
func TestHandler_Query_Params_Err(t *testing.T) {
	w := httptest.NewRecorder()
	test.MustNewHandler().ServeHTTP(w, test.MustNewHTTPRequest("POST", "/index/idx0/query?slices=0,1&db=sample", strings.NewReader("Bitmap(id=100)")))
	if w.Code != http.StatusBadRequest {
		t.Fatalf("unexpected status code: %d", w.Code)
	} else if body := w.Body.String(); body != `{"error":"db is not a valid argument"}`+"\n" {
		t.Fatalf("unexpected body: %q", body)
	}

}

// Ensure the handler can execute a query with a uint64 response as JSON.
func TestHandler_Query_Uint64_JSON(t *testing.T) {
	hldr := test.MustOpenHolder()
	defer hldr.Close()

	h := test.MustNewHandler()
	h.API.Cluster = test.NewCluster(1)
	h.API.Holder = hldr.Holder
	h.Executor.ExecuteFn = func(ctx context.Context, index string, query *pql.Query, slices []uint64, opt *pilosa.ExecOptions) ([]interface{}, error) {
		return []interface{}{uint64(100)}, nil
	}

	w := httptest.NewRecorder()
	h.ServeHTTP(w, test.MustNewHTTPRequest("POST", "/index/idx0/query?slices=0,1", strings.NewReader("Count( Bitmap( id=100))")))
	if w.Code != http.StatusOK {
		t.Fatalf("unexpected status code: %d", w.Code)
	} else if body := w.Body.String(); body != `{"results":[100]}`+"\n" {
		t.Fatalf("unexpected body: %q", body)
	}
}

// Ensure the handler can execute a query with a uint64 response as protobufs.
func TestHandler_Query_Uint64_Protobuf(t *testing.T) {
	hldr := test.MustOpenHolder()
	defer hldr.Close()

	h := test.MustNewHandler()
	h.API.Cluster = test.NewCluster(1)
	h.API.Holder = hldr.Holder
	h.Executor.ExecuteFn = func(ctx context.Context, index string, query *pql.Query, slices []uint64, opt *pilosa.ExecOptions) ([]interface{}, error) {
		return []interface{}{uint64(100)}, nil
	}

	w := httptest.NewRecorder()
	r := test.MustNewHTTPRequest("POST", "/index/i/query", strings.NewReader("Count(Bitmap(id=100))"))
	r.Header.Set("Accept", "application/x-protobuf")
	h.ServeHTTP(w, r)
	if w.Code != http.StatusOK {
		t.Fatalf("unexpected status code: %d", w.Code)
	}

	var resp internal.QueryResponse
	if err := proto.Unmarshal(w.Body.Bytes(), &resp); err != nil {
		t.Fatal(err)
	} else if rt := resp.Results[0].Type; rt != pilosa.QueryResultTypeUint64 {
		t.Fatalf("unexpected response type: %d", resp.Results[0].Type)
	} else if n := resp.Results[0].N; n != 100 {
		t.Fatalf("unexpected n: %d", n)
	}
}

// Ensure the handler can execute a query that returns a bitmap as JSON.
func TestHandler_Query_Bitmap_JSON(t *testing.T) {
	hldr := test.MustOpenHolder()
	defer hldr.Close()

	h := test.MustNewHandler()
	h.API.Cluster = test.NewCluster(1)
	h.API.Holder = hldr.Holder
	h.Executor.ExecuteFn = func(ctx context.Context, index string, query *pql.Query, slices []uint64, opt *pilosa.ExecOptions) ([]interface{}, error) {
		r := pilosa.NewRow(1, 3, 66, pilosa.SliceWidth+1)
		r.Attrs = map[string]interface{}{"a": "b", "c": 1, "d": true}
		return []interface{}{r}, nil
	}

	w := httptest.NewRecorder()
	h.ServeHTTP(w, test.MustNewHTTPRequest("POST", "/index/i/query", strings.NewReader("Bitmap(id=100)")))
	if w.Code != http.StatusOK {
		t.Fatalf("unexpected status code: %d", w.Code)
	} else if body := w.Body.String(); body != `{"results":[{"attrs":{"a":"b","c":1,"d":true},"columns":[1,3,66,1048577]}]}`+"\n" {
		t.Fatalf("unexpected body: %s", body)
	}
}

// Ensure the handler can execute a query that returns a row with column attributes as JSON.
func TestHandler_Query_Row_ColumnAttrs_JSON(t *testing.T) {
	hldr := test.NewHolder()
	defer hldr.Close()

	// Create index and set column attributes.
	index, err := hldr.CreateIndexIfNotExists("i", pilosa.IndexOptions{})
	if err != nil {
		t.Fatal(err)
	} else if err := index.ColumnAttrStore().SetAttrs(3, map[string]interface{}{"x": "y"}); err != nil {
		t.Fatal(err)
	} else if err := index.ColumnAttrStore().SetAttrs(66, map[string]interface{}{"y": 123, "z": false}); err != nil {
		t.Fatal(err)
	}

	h := test.MustNewHandler()
	h.API.Holder = hldr.Holder
	h.API.Cluster = test.NewCluster(1)
	h.Executor.ExecuteFn = func(ctx context.Context, index string, query *pql.Query, slices []uint64, opt *pilosa.ExecOptions) ([]interface{}, error) {
		r := pilosa.NewRow(1, 3, 66, pilosa.SliceWidth+1)
		r.Attrs = map[string]interface{}{"a": "b", "c": 1, "d": true}
		return []interface{}{r}, nil
	}

	w := httptest.NewRecorder()
	h.ServeHTTP(w, test.MustNewHTTPRequest("POST", "/index/i/query?columnAttrs=true", strings.NewReader("Bitmap(id=100)")))
	if w.Code != http.StatusOK {
		t.Fatalf("unexpected status code: %d", w.Code)
	} else if body := w.Body.String(); body != `{"results":[{"attrs":{"a":"b","c":1,"d":true},"columns":[1,3,66,1048577]}],"columnAttrs":[{"id":3,"attrs":{"x":"y"}},{"id":66,"attrs":{"y":123,"z":false}}]}`+"\n" {
		t.Fatalf("unexpected body: %s", body)
	}
}

// Ensure the handler can execute a query that returns a row as protobuf.
func TestHandler_Query_Row_Protobuf(t *testing.T) {
	hldr := test.MustOpenHolder()
	defer hldr.Close()

	h := test.MustNewHandler()
	h.API.Cluster = test.NewCluster(1)
	h.API.Holder = hldr.Holder
	h.Executor.ExecuteFn = func(ctx context.Context, index string, query *pql.Query, slices []uint64, opt *pilosa.ExecOptions) ([]interface{}, error) {
		r := pilosa.NewRow(1, pilosa.SliceWidth+1)
		r.Attrs = map[string]interface{}{"a": "b", "c": int64(1), "d": true}
		return []interface{}{r}, nil
	}

	w := httptest.NewRecorder()
	r := test.MustNewHTTPRequest("POST", "/index/i/query", strings.NewReader("Bitmap(id=100)"))
	r.Header.Set("Accept", "application/x-protobuf")
	h.ServeHTTP(w, r)
	if w.Code != http.StatusOK {
		t.Fatalf("unexpected status code: %d", w.Code)
	}

	var resp internal.QueryResponse
	if err := proto.Unmarshal(w.Body.Bytes(), &resp); err != nil {
		t.Fatal(err)
	} else if rt := resp.Results[0].Type; rt != pilosa.QueryResultTypeRow {
		t.Fatalf("unexpected response type: %d", resp.Results[0].Type)
	} else if columns := resp.Results[0].Row.Columns; !reflect.DeepEqual(columns, []uint64{1, SliceWidth + 1}) {
		t.Fatalf("unexpected columns: %+v", columns)
	} else if attrs := resp.Results[0].Row.Attrs; len(attrs) != 3 {
		t.Fatalf("unexpected attr length: %d", len(attrs))
	} else if k, v := attrs[0].Key, attrs[0].StringValue; k != "a" || v != "b" {
		t.Fatalf("unexpected attr[0]: %s=%v", k, v)
	} else if k, v := attrs[1].Key, attrs[1].IntValue; k != "c" || v != int64(1) {
		t.Fatalf("unexpected attr[1]: %s=%v", k, v)
	} else if k, v := attrs[2].Key, attrs[2].BoolValue; k != "d" || !v {
		t.Fatalf("unexpected attr[2]: %s=%v", k, v)
	}
}

// Ensure the handler can execute a query that returns a row with column attributes as protobuf.
func TestHandler_Query_Row_ColumnAttrs_Protobuf(t *testing.T) {
	hldr := test.NewHolder()
	defer hldr.Close()

	// Create index and set column attributes.
	index, err := hldr.CreateIndexIfNotExists("i", pilosa.IndexOptions{})
	if err != nil {
		t.Fatal(err)
	} else if err := index.ColumnAttrStore().SetAttrs(1, map[string]interface{}{"x": "y"}); err != nil {
		t.Fatal(err)
	}

	h := test.MustNewHandler()
	h.API.Holder = hldr.Holder
	h.API.Cluster = test.NewCluster(1)
	h.Executor.ExecuteFn = func(ctx context.Context, index string, query *pql.Query, slices []uint64, opt *pilosa.ExecOptions) ([]interface{}, error) {
		r := pilosa.NewRow(1, pilosa.SliceWidth+1)
		r.Attrs = map[string]interface{}{"a": "b", "c": int64(1), "d": true}
		return []interface{}{r}, nil
	}

	// Encode request body.
	buf, err := proto.Marshal(&internal.QueryRequest{
		Query:       "Bitmap(id=100)",
		ColumnAttrs: true,
	})
	if err != nil {
		t.Fatal(err)
	}

	w := httptest.NewRecorder()
	r := test.MustNewHTTPRequest("POST", "/index/i/query", bytes.NewReader(buf))
	r.Header.Set("Content-Type", "application/x-protobuf")
	r.Header.Set("Accept", "application/x-protobuf")
	h.ServeHTTP(w, r)
	if w.Code != http.StatusOK {
		t.Fatalf("unexpected status code: %d", w.Code)
	}

	var resp internal.QueryResponse
	if err := proto.Unmarshal(w.Body.Bytes(), &resp); err != nil {
		t.Fatal(err)
	}
	if columns := resp.Results[0].Row.Columns; !reflect.DeepEqual(columns, []uint64{1, SliceWidth + 1}) {
		t.Fatalf("unexpected columns: %+v", columns)
	} else if rt := resp.Results[0].Type; rt != pilosa.QueryResultTypeRow {
		t.Fatalf("unexpected response type: %d", resp.Results[0].Type)
	} else if attrs := resp.Results[0].Row.Attrs; len(attrs) != 3 {
		t.Fatalf("unexpected attr length: %d", len(attrs))
	} else if k, v := attrs[0].Key, attrs[0].StringValue; k != "a" || v != "b" {
		t.Fatalf("unexpected attr[0]: %s=%v", k, v)
	} else if k, v := attrs[1].Key, attrs[1].IntValue; k != "c" || v != int64(1) {
		t.Fatalf("unexpected attr[1]: %s=%v", k, v)
	} else if k, v := attrs[2].Key, attrs[2].BoolValue; k != "d" || !v {
		t.Fatalf("unexpected attr[2]: %s=%v", k, v)
	}

	if a := resp.ColumnAttrSets; len(a) != 1 {
		t.Fatalf("unexpected column attributes length: %d", len(a))
	} else if a[0].ID != 1 {
		t.Fatalf("unexpected id: %d", a[0].ID)
	} else if len(a[0].Attrs) != 1 {
		t.Fatalf("unexpected column attr length: %d", len(a))
	} else if k, v := a[0].Attrs[0].Key, a[0].Attrs[0].StringValue; k != "x" || v != "y" {
		t.Fatalf("unexpected attr[0]: %s=%v", k, v)
	}
}

// Ensure the handler can execute a query that returns pairs as JSON.
func TestHandler_Query_Pairs_JSON(t *testing.T) {
	hldr := test.MustOpenHolder()
	defer hldr.Close()

	h := test.MustNewHandler()
	h.API.Cluster = test.NewCluster(1)
	h.API.Holder = hldr.Holder
	h.Executor.ExecuteFn = func(ctx context.Context, index string, query *pql.Query, slices []uint64, opt *pilosa.ExecOptions) ([]interface{}, error) {
		return []interface{}{[]pilosa.Pair{
			{ID: 1, Count: 2},
			{ID: 3, Count: 4},
		}}, nil
	}

	w := httptest.NewRecorder()
	h.ServeHTTP(w, test.MustNewHTTPRequest("POST", "/index/i/query", strings.NewReader(`TopN(frame=x, n=2)`)))
	if w.Code != http.StatusOK {
		t.Fatalf("unexpected status code: %d", w.Code)
	} else if body := w.Body.String(); body != `{"results":[[{"id":1,"count":2},{"id":3,"count":4}]]}`+"\n" {
		t.Fatalf("unexpected body: %q", body)
	}
}

// Ensure the handler can execute a query that returns pairs as protobuf.
func TestHandler_Query_Pairs_Protobuf(t *testing.T) {
	hldr := test.MustOpenHolder()
	defer hldr.Close()

	h := test.MustNewHandler()
	h.API.Cluster = test.NewCluster(1)
	h.API.Holder = hldr.Holder
	h.Executor.ExecuteFn = func(ctx context.Context, index string, query *pql.Query, slices []uint64, opt *pilosa.ExecOptions) ([]interface{}, error) {
		return []interface{}{[]pilosa.Pair{
			{ID: 1, Count: 2},
			{ID: 3, Count: 4},
		}}, nil
	}

	w := httptest.NewRecorder()
	r := test.MustNewHTTPRequest("POST", "/index/i/query", strings.NewReader(`TopN(frame=x, n=2)`))
	r.Header.Set("Accept", "application/x-protobuf")
	h.ServeHTTP(w, r)
	if w.Code != http.StatusOK {
		t.Fatalf("unexpected status code: %d", w.Code)
	}

	var resp internal.QueryResponse
	if err := proto.Unmarshal(w.Body.Bytes(), &resp); err != nil {
		t.Fatal(err)
	} else if rt := resp.Results[0].Type; rt != pilosa.QueryResultTypePairs {
		t.Fatalf("unexpected response type: %d", resp.Results[0].Type)
	} else if a := resp.Results[0].GetPairs(); len(a) != 2 {
		t.Fatalf("unexpected pair length: %d", len(a))
	}
}

// Ensure the handler can return an error as JSON.
func TestHandler_Query_Err_JSON(t *testing.T) {
	hldr := test.MustOpenHolder()
	defer hldr.Close()

	h := test.MustNewHandler()
	h.API.Cluster = test.NewCluster(1)
	h.API.Holder = hldr.Holder
	h.Executor.ExecuteFn = func(ctx context.Context, index string, query *pql.Query, slices []uint64, opt *pilosa.ExecOptions) ([]interface{}, error) {
		return nil, errors.New("marker")
	}

	w := httptest.NewRecorder()
	h.ServeHTTP(w, test.MustNewHTTPRequest("POST", "/index/i/query", strings.NewReader(`Bitmap(id=100)`)))
	if w.Code != http.StatusBadRequest {
		t.Fatalf("unexpected status code: %d", w.Code)
	} else if body := w.Body.String(); body != `{"error":"executing: marker"}`+"\n" {
		t.Fatalf("unexpected body: %q", body)
	}
}

// Ensure the handler can return an error as protobuf.
func TestHandler_Query_Err_Protobuf(t *testing.T) {
	hldr := test.MustOpenHolder()
	defer hldr.Close()

	h := test.MustNewHandler()
	h.API.Cluster = test.NewCluster(1)
	h.API.Holder = hldr.Holder
	h.Executor.ExecuteFn = func(ctx context.Context, index string, query *pql.Query, slices []uint64, opt *pilosa.ExecOptions) ([]interface{}, error) {
		return nil, errors.New("marker")
	}

	w := httptest.NewRecorder()
	r := test.MustNewHTTPRequest("POST", "/index/i/query", strings.NewReader(`TopN(frame=x, n=2)`))
	r.Header.Set("Accept", "application/x-protobuf")
	h.ServeHTTP(w, r)
	if w.Code != http.StatusBadRequest {
		t.Fatalf("unexpected status code: %d", w.Code)
	}

	var resp internal.QueryResponse
	if err := proto.Unmarshal(w.Body.Bytes(), &resp); err != nil {
		t.Fatal(err)
	} else if s := resp.Err; s != `executing: marker` {
		t.Fatalf("unexpected error: %s", s)
	}
}

// Ensure the handler returns "method not allowed" for non-POST queries.
func TestHandler_Query_MethodNotAllowed(t *testing.T) {
	hldr := test.MustOpenHolder()
	defer hldr.Close()

	h := test.MustNewHandler()
	h.API.Cluster = test.NewCluster(1)
	h.API.Holder = hldr.Holder
	w := httptest.NewRecorder()
	h.ServeHTTP(w, test.MustNewHTTPRequest("GET", "/index/i/query", nil))
	if w.Code != http.StatusMethodNotAllowed {
		t.Fatalf("invalid status: %d", w.Code)
	}
}

// Ensure the handler returns an error if there is a parsing error..
func TestHandler_Query_ErrParse(t *testing.T) {
	hldr := test.MustOpenHolder()
	defer hldr.Close()

	h := test.MustNewHandler()
	h.API.Cluster = test.NewCluster(1)
	h.API.Holder = hldr.Holder
	w := httptest.NewRecorder()
	h.ServeHTTP(w, test.MustNewHTTPRequest("POST", "/index/idx0/query?slices=0,1", strings.NewReader("bad_fn(")))
	if w.Code != http.StatusBadRequest {
		t.Fatalf("unexpected status code: %d", w.Code)
	} else if body := w.Body.String(); body != `{"error":"parsing: expected comma, right paren, or identifier, found \"\" occurred at line 1, char 8"}`+"\n" {
		t.Fatalf("unexpected body: %s", body)
	}
}

// Ensure the handler can delete an index.
func TestHandler_Index_Delete(t *testing.T) {
	hldr := test.MustOpenHolder()
	defer hldr.Close()

	s := test.NewServer()
	s.Handler.API.Holder = hldr.Holder
	defer s.Close()

	// Create index.
	if _, err := hldr.CreateIndexIfNotExists("i", pilosa.IndexOptions{}); err != nil {
		t.Fatal(err)
	}

	// Send request to delete index.
	resp, err := http.DefaultClient.Do(test.MustNewHTTPRequest("DELETE", s.URL+"/index/i", strings.NewReader("")))
	if err != nil {
		t.Fatal(err)
	}
	defer resp.Body.Close()

	// Verify body response.
	if resp.StatusCode != http.StatusOK {
		t.Fatalf("unexpected status: %d", resp.StatusCode)
	} else if buf, err := ioutil.ReadAll(resp.Body); err != nil {
		t.Fatal(err)
	} else if string(buf) != "{}\n" {
		t.Fatalf("unexpected response body: %s", buf)
	}

	// Verify index is gone.
	if hldr.Index("i") != nil {
		t.Fatal("expected nil index")
	}
}

// Ensure handler can delete a frame.
func TestHandler_DeleteFrame(t *testing.T) {
	hldr := test.MustOpenHolder()
	defer hldr.Close()
	i0 := hldr.MustCreateIndexIfNotExists("i0", pilosa.IndexOptions{})
	if _, err := i0.CreateFrameIfNotExists("f1", pilosa.FrameOptions{}); err != nil {
		t.Fatal(err)
	}

	h := test.MustNewHandler()
	h.API.Holder = hldr.Holder
	h.API.Cluster = test.NewCluster(1)
	w := httptest.NewRecorder()
	h.ServeHTTP(w, test.MustNewHTTPRequest("DELETE", "/index/i0/frame/f1", strings.NewReader("")))
	if w.Code != http.StatusOK {
		t.Fatalf("unexpected status code: %d", w.Code)
	} else if body := w.Body.String(); body != `{}`+"\n" {
		t.Fatalf("unexpected body: %s", body)
	} else if f := hldr.Index("i0").Frame("f1"); f != nil {
		t.Fatal("expected nil frame")
	}
}

// Ensure the handler can return data in differing blocks for an index.
func TestHandler_Index_AttrStore_Diff(t *testing.T) {
	hldr := test.MustOpenHolder()
	defer hldr.Close()

	s := test.NewServer()
	s.Handler.API.Holder = hldr.Holder
	defer s.Close()

	// Set attributes on the index.
	index, err := hldr.CreateIndexIfNotExists("i", pilosa.IndexOptions{})
	if err != nil {
		t.Fatal(err)
	}
	if err := index.ColumnAttrStore().SetAttrs(1, map[string]interface{}{"foo": 1, "bar": 2}); err != nil {
		t.Fatal(err)
	} else if err := index.ColumnAttrStore().SetAttrs(100, map[string]interface{}{"x": "y"}); err != nil {
		t.Fatal(err)
	} else if err := index.ColumnAttrStore().SetAttrs(200, map[string]interface{}{"snowman": "☃"}); err != nil {
		t.Fatal(err)
	}

	// Retrieve block checksums.
	blks, err := index.ColumnAttrStore().Blocks()
	if err != nil {
		t.Fatal(err)
	}

	// Remove block #0 and alter block 2's checksum.
	blks = blks[1:]
	blks[1].Checksum = []byte("MISMATCHED_CHECKSUM")

	// Send block checksums to determine diff.
	resp, err := http.Post(
		s.URL+"/index/i/attr/diff",
		"application/json",
		strings.NewReader(`{"blocks":`+string(test.MustMarshalJSON(blks))+`}`),
	)
	if err != nil {
		t.Fatal(err)
	}
	defer resp.Body.Close()

	// Read and validate body.
	if body := string(test.MustReadAll(resp.Body)); body != `{"attrs":{"1":{"bar":2,"foo":1},"200":{"snowman":"☃"}}}`+"\n" {
		t.Fatalf("unexpected body: %s", body)
	}
}

// Ensure the handler can return data in differing blocks for a frame.
func TestHandler_Frame_AttrStore_Diff(t *testing.T) {
	hldr := test.MustOpenHolder()
	defer hldr.Close()

	s := test.NewServer()
	s.Handler.API.Holder = hldr.Holder
	defer s.Close()

	// Set attributes on the index.
	idx := hldr.MustCreateIndexIfNotExists("i", pilosa.IndexOptions{})
	f, err := idx.CreateFrameIfNotExists("meta", pilosa.FrameOptions{})
	if err != nil {
		t.Fatal(err)
	}
	if err := f.RowAttrStore().SetAttrs(1, map[string]interface{}{"foo": 1, "bar": 2}); err != nil {
		t.Fatal(err)
	} else if err := f.RowAttrStore().SetAttrs(100, map[string]interface{}{"x": "y"}); err != nil {
		t.Fatal(err)
	} else if err := f.RowAttrStore().SetAttrs(200, map[string]interface{}{"snowman": "☃"}); err != nil {
		t.Fatal(err)
	}

	// Retrieve block checksums.
	blks, err := f.RowAttrStore().Blocks()
	if err != nil {
		t.Fatal(err)
	}

	// Remove block #0 and alter block 2's checksum.
	blks = blks[1:]
	blks[1].Checksum = []byte("MISMATCHED_CHECKSUM")

	// Send block checksums to determine diff.
	resp, err := http.Post(
		s.URL+"/index/i/frame/meta/attr/diff",
		"application/json",
		strings.NewReader(`{"blocks":`+string(test.MustMarshalJSON(blks))+`}`),
	)
	if err != nil {
		t.Fatal(err)
	}
	defer resp.Body.Close()

	// Read and validate body.
	if body := string(test.MustReadAll(resp.Body)); body != `{"attrs":{"1":{"bar":2,"foo":1},"200":{"snowman":"☃"}}}`+"\n" {
		t.Fatalf("unexpected body: %s", body)
	}
}

// Ensure the handler can create a new field on an existing frame.
func TestHandler_Frame_AddField(t *testing.T) {
	hldr := test.MustOpenHolder()
	defer hldr.Close()

	s := test.NewServer()
	s.Handler.API.Holder = hldr.Holder
	defer s.Close()

	t.Run("OK", func(t *testing.T) {
		idx := hldr.MustCreateIndexIfNotExists("i", pilosa.IndexOptions{})
		f, err := idx.CreateFrameIfNotExists("f", pilosa.FrameOptions{})
		if err != nil {
			t.Fatal(err)
		}

		resp, err := http.Post(
			s.URL+"/index/i/frame/f/field/x",
			"application/json",
			strings.NewReader(`{"type":"int","min":100,"max":200}`),
		)
		if err != nil {
			t.Fatal(err)
		} else if err := resp.Body.Close(); err != nil {
			t.Fatal(err)
		} else if resp.StatusCode != http.StatusOK {
			t.Fatalf("unexpected status code: %d", resp.StatusCode)
		}

		if field := f.Field("x"); !reflect.DeepEqual(field, &pilosa.Field{Name: "x", Type: "int", Min: 100, Max: 200}) {
			t.Fatalf("unexpected field: %#v", field)
		}
	})

	t.Run("ErrInvalidFieldType", func(t *testing.T) {
		idx := hldr.MustCreateIndexIfNotExists("i", pilosa.IndexOptions{})
		if _, err := idx.CreateFrameIfNotExists("f", pilosa.FrameOptions{}); err != nil {
			t.Fatal(err)
		}

		resp, err := http.Post(
			s.URL+"/index/i/frame/f/field/x",
			"application/json",
			strings.NewReader(`{"type":"bad_type","min":100,"max":200}`),
		)
		if err != nil {
			t.Fatal(err)
		} else if body := MustReadAll(resp.Body); string(body) != `creating field: validating field: invalid field type`+"\n" {
			t.Fatalf("unexpected body: %q", body)
		} else if err := resp.Body.Close(); err != nil {
			t.Fatal(err)
		} else if resp.StatusCode != http.StatusInternalServerError {
			t.Fatalf("unexpected status code: %d", resp.StatusCode)
		}
	})

	t.Run("ErrInvalidFieldRange", func(t *testing.T) {
		idx := hldr.MustCreateIndexIfNotExists("i", pilosa.IndexOptions{})
		if _, err := idx.CreateFrameIfNotExists("f", pilosa.FrameOptions{}); err != nil {
			t.Fatal(err)
		}

		resp, err := http.Post(
			s.URL+"/index/i/frame/f/field/x",
			"application/json",
			strings.NewReader(`{"type":"int","min":200,"max":100}`),
		)
		if err != nil {
			t.Fatal(err)
		} else if body := MustReadAll(resp.Body); string(body) != `creating field: validating field: invalid field range`+"\n" {
			t.Fatalf("unexpected body: %q", body)
		} else if err := resp.Body.Close(); err != nil {
			t.Fatal(err)
		} else if resp.StatusCode != http.StatusInternalServerError {
			t.Fatalf("unexpected status code: %d", resp.StatusCode)
		}
	})

	t.Run("ErrFieldAlreadyExists", func(t *testing.T) {
		idx := hldr.MustCreateIndexIfNotExists("i", pilosa.IndexOptions{})
		if _, err := idx.CreateFrameIfNotExists("f", pilosa.FrameOptions{
			Fields: []*pilosa.Field{{Name: "x", Type: pilosa.FieldTypeInt, Min: 0, Max: 100}},
		}); err != nil {
			t.Fatal(err)
		}

		resp, err := http.Post(
			s.URL+"/index/i/frame/f/field/x",
			"application/json",
			strings.NewReader(`{"type":"int","min":0,"max":100}`),
		)
		if err != nil {
			t.Fatal(err)
		} else if body := MustReadAll(resp.Body); string(body) != `creating field: field already exists`+"\n" {
			t.Fatalf("unexpected body: %q", body)
		} else if err := resp.Body.Close(); err != nil {
			t.Fatal(err)
		} else if resp.StatusCode != http.StatusInternalServerError {
			t.Fatalf("unexpected status code: %d", resp.StatusCode)
		}
	})
}

// Ensure the handler can delete existing fields.
func TestHandler_Frame_DeleteField(t *testing.T) {
	hldr := test.MustOpenHolder()
	defer hldr.Close()

	s := test.NewServer()
	s.Handler.API.Holder = hldr.Holder
	defer s.Close()

	t.Run("OK", func(t *testing.T) {
		idx := hldr.MustCreateIndexIfNotExists("i", pilosa.IndexOptions{})
		f, err := idx.CreateFrameIfNotExists("f", pilosa.FrameOptions{})
		if err != nil {
			t.Fatal(err)
		} else if err := f.CreateField(&pilosa.Field{Name: "x", Type: pilosa.FieldTypeInt, Min: 0, Max: 100}); err != nil {
			t.Fatal(err)
		}

		req, err := http.NewRequest("DELETE", s.URL+"/index/i/frame/f/field/x", nil)
		if err != nil {
			t.Fatal(err)
		}

		resp, err := http.DefaultClient.Do(req)
		if err != nil {
			t.Fatal(err)
		} else if err := resp.Body.Close(); err != nil {
			t.Fatal(err)
		} else if resp.StatusCode != http.StatusOK {
			t.Fatalf("unexpected status code: %d", resp.StatusCode)
		}

		if field := f.Field("x"); field != nil {
			t.Fatalf("expected nil field, got: %#v", field)
		}
	})

	t.Run("ErrFieldNotFound", func(t *testing.T) {
		idx := hldr.MustCreateIndexIfNotExists("i", pilosa.IndexOptions{})
		f, err := idx.CreateFrameIfNotExists("f", pilosa.FrameOptions{})
		if err != nil {
			t.Fatal(err)
		} else if err := f.CreateField(&pilosa.Field{Name: "x", Type: pilosa.FieldTypeInt, Min: 0, Max: 100}); err != nil {
			t.Fatal(err)
		}

		req, err := http.NewRequest("DELETE", s.URL+"/index/i/frame/f/field/y", nil)
		if err != nil {
			t.Fatal(err)
		}

		resp, err := http.DefaultClient.Do(req)
		if err != nil {
			t.Fatal(err)
		} else if body, err := ioutil.ReadAll(resp.Body); err != nil {
			t.Fatal(err)
		} else if strings.TrimSpace(string(body)) != `deleting field: field not found` {
			t.Fatalf("unexpected body: %q", body)
		} else if err := resp.Body.Close(); err != nil {
			t.Fatal(err)
		} else if resp.StatusCode != http.StatusInternalServerError {
			t.Fatalf("unexpected status code: %d", resp.StatusCode)
		}
	})
}

func TestHandler_Frame_GetFields(t *testing.T) {
	hldr := test.MustOpenHolder()
	defer hldr.Close()

	s := test.NewServer()
	s.Handler.API.Holder = hldr.Holder
	defer s.Close()

	t.Run("OK", func(t *testing.T) {
		idx := hldr.MustCreateIndexIfNotExists("i", pilosa.IndexOptions{})
		f, err := idx.CreateFrameIfNotExists("f", pilosa.FrameOptions{})
		if err != nil {
			t.Fatal(err)
		} else if err := f.CreateField(&pilosa.Field{Name: "x", Type: pilosa.FieldTypeInt, Min: 1, Max: 100}); err != nil {
			t.Fatal(err)
		}
		resp, err := http.Get(s.URL + "/index/i/frame/f/fields")
		if err != nil {
			t.Fatal(err)
		} else if resp.StatusCode != http.StatusOK {
			t.Fatalf("unexpected status code: %d", resp.StatusCode)
		}

		var fields FrameFields
		body, err := ioutil.ReadAll(resp.Body)
		if err != nil {
			t.Fatal(err)
		}
		if err = json.Unmarshal([]byte(body), &fields); err != nil {
			t.Fatal(err)
		}
		field := fields.Fields[0]
		if field.Name != "x" {
			t.Fatalf("expected field's name: x, actuall name: %v", field.Name)
		} else if field.Min != 1 {
			t.Fatalf("expected field's min: x, actuall min: %v", field.Min)
		} else if field.Max != 100 {
			t.Fatalf("expected field's max: x, actuall max: %v", field.Max)
		}

	})

	t.Run("ErrFrameFieldNotAllowed", func(t *testing.T) {
		idx := hldr.MustCreateIndexIfNotExists("i", pilosa.IndexOptions{})
		_, err := idx.CreateFrameIfNotExists("f1", pilosa.FrameOptions{})
		if err != nil {
			t.Fatalf("creating frame: %v", err)
		}

		resp, err := http.Get(s.URL + "/index/i/frame/f1/fields")
		if err != nil {
			t.Fatal(err)
		}
		if err != nil {
			t.Fatal(err)
		} else if resp.StatusCode != http.StatusOK {
			t.Fatalf("unexpected status code: %d", resp.StatusCode)
		} else if body, err := ioutil.ReadAll(resp.Body); err != nil {
			t.Fatal(err)
		} else if strings.TrimSpace(string(body)) == `frame fields not allowed` {
			t.Fatalf("shouldn't get frame fields not allowed error: %q", body)
		}
	})

}

type FrameFields struct {
	Fields []pilosa.Field
}

// Ensure the handler can backup a fragment and then restore it.
func TestHandler_Fragment_BackupRestore(t *testing.T) {
	hldr := test.MustOpenHolder()
	defer hldr.Close()

	s := test.NewServer()
	s.Handler.API.Holder = hldr.Holder
	defer s.Close()

	// Set bits in the index.
	f0 := hldr.MustCreateFragmentIfNotExists("i", "f", pilosa.ViewStandard, 0)
	f0.MustSetBits(100, 1, 2, 3)

	// Begin backing up from slice i/f/0.
	resp, err := http.Get(s.URL + "/fragment/data?index=i&frame=f&view=standard&slice=0")
	if err != nil {
		t.Fatal(err)
	}
	defer resp.Body.Close()

	// Ensure response came back OK.
	if resp.StatusCode != http.StatusOK {
		t.Fatalf("unexpected backup status code: %d", resp.StatusCode)
	}

	// Create frame.
	if _, err := hldr.MustCreateIndexIfNotExists("x", pilosa.IndexOptions{}).CreateFrame("y", pilosa.FrameOptions{}); err != nil {
		t.Fatal(err)
	}

	// Restore backup to slice x/y/0.
	if resp, err := http.Post(s.URL+"/fragment/data?index=x&frame=y&view=standard&slice=0", "application/octet-stream", resp.Body); err != nil {
		t.Fatal(err)
	} else if resp.StatusCode != http.StatusOK {
		resp.Body.Close()
		t.Fatalf("unexpected restore status code: %d", resp.StatusCode)
	} else {
		resp.Body.Close()
	}

	// Verify data is correctly restored.
	f1 := hldr.Fragment("x", "y", pilosa.ViewStandard, 0)
	if f1 == nil {
		t.Fatal("fragment x/y/standard/0 not created")
	} else if columns := f1.Row(100).Columns(); !reflect.DeepEqual(columns, []uint64{1, 2, 3}) {
		t.Fatalf("unexpected restored columns: %+v", columns)
	}
}

// Ensure the handler can retrieve the version.
func TestHandler_Version(t *testing.T) {
	hldr := test.MustOpenHolder()
	defer hldr.Close()

	h := test.MustNewHandler()
	h.API.Cluster = test.NewCluster(1)
	h.API.Holder = hldr.Holder

	w := httptest.NewRecorder()
	r := test.MustNewHTTPRequest("GET", "/version", nil)
	h.ServeHTTP(w, r)
	version := pilosa.Version
	if strings.HasPrefix(version, "v") {
		version = version[1:]
	}
	if w.Code != http.StatusOK {
		t.Fatalf("unexpected status code: %d", w.Code)
	} else if w.Body.String() != `{"version":"`+version+`"}`+"\n" {
		t.Fatalf("unexpected body: %q", w.Body.String())
	}
}

// Ensure the handler can return a list of nodes for a fragment.
func TestHandler_Fragment_Nodes(t *testing.T) {
	hldr := test.MustOpenHolder()
	defer hldr.Close()

	h := test.MustNewHandler()
	h.API.Holder = hldr.Holder
	h.API.Cluster = test.NewCluster(3)
	h.API.Cluster.ReplicaN = 2

	w := httptest.NewRecorder()
	r := test.MustNewHTTPRequest("GET", "/fragment/nodes?index=X&slice=0", nil)
	h.ServeHTTP(w, r)
	if w.Code != http.StatusOK {
		t.Fatalf("unexpected status code: %d", w.Code)
	} else if body := w.Body.String(); body != `[{"id":"node2","uri":{"scheme":"http","host":"host2"},"isCoordinator":false},{"id":"node0","uri":{"scheme":"http","host":"host0"},"isCoordinator":false}]`+"\n" {
		t.Fatalf("unexpected body: %q", body)
	}

	// invalid argument should return BadRequest
	w = httptest.NewRecorder()
	r = test.MustNewHTTPRequest("GET", "/fragment/nodes?db=X&slice=0", nil)
	h.ServeHTTP(w, r)
	if w.Code != http.StatusBadRequest {
		t.Fatalf("unexpected status code: %d", w.Code)
	}

	// index is required
	w = httptest.NewRecorder()
	r = test.MustNewHTTPRequest("GET", "/fragment/nodes?slice=0", nil)
	h.ServeHTTP(w, r)
	if w.Code != http.StatusBadRequest {
		t.Fatalf("unexpected status code: %d", w.Code)
	}
}

// Ensure the handler can return expvars without panicking.
func TestHandler_Expvars(t *testing.T) {
	hldr := test.MustOpenHolder()
	defer hldr.Close()

	h := test.MustNewHandler()
	h.API.Cluster = test.NewCluster(1)
	h.API.Holder = hldr.Holder
	w := httptest.NewRecorder()
	r := test.MustNewHTTPRequest("GET", "/debug/vars", nil)
	h.ServeHTTP(w, r)
	if w.Code != http.StatusOK {
		t.Fatalf("unexpected status code: %d", w.Code)
	}
}

func MustReadAll(r io.Reader) []byte {
	buf, err := ioutil.ReadAll(r)
	if err != nil {
		panic(err)
	}
	return buf
}

func TestHandler_RecalculateCaches(t *testing.T) {
	hldr := test.MustOpenHolder()
	defer hldr.Close()

	h := test.MustNewHandler()
	h.API.Holder = hldr.Holder
	h.API.Cluster = test.NewCluster(1)

	w := httptest.NewRecorder()
	h.ServeHTTP(w, test.MustNewHTTPRequest("POST", "/recalculate-caches", nil))
	if w.Code != http.StatusNoContent {
		t.Fatalf("unexpected status code: %d", w.Code)
	}

}

func TestHandler_WebUI(t *testing.T) {
	hldr := test.MustOpenHolder()
	defer hldr.Close()

	h := test.MustNewHandler()
	h.API.Holder = hldr.Holder
	h.API.Cluster = test.NewCluster(1)
	h.FileSystem = &statik.FileSystem{}

	w := httptest.NewRecorder()
	h.ServeHTTP(w, test.MustNewHTTPRequest("GET", "/", nil))
	if w.Code != http.StatusOK {
		t.Fatalf("unexpected status code: %d", w.Code)
	}
	if !strings.Contains(w.Body.String(), "<title>Pilosa WebUI</title>") {
		t.Fatalf("WebUI is not being served correctly.")
	}

	// If curl is the client, the response should be different
	w = httptest.NewRecorder()
	req := test.MustNewHTTPRequest("GET", "/", nil)
	req.Header.Add("User-Agent", "curl/7.54.0")
	h.ServeHTTP(w, req)
	if !strings.Contains(w.Body.String(), "try the WebUI") {
		t.Fatalf("WebUI is not being served correctly.")
	}
}

func TestHandler_CORS(t *testing.T) {
	hldr := test.MustOpenHolder()
	defer hldr.Close()

	s := test.NewServer()
	s.Handler.API.Holder = hldr.Holder
	defer s.Close()

	// No CORS config present, so should fail
	handler := test.MustNewHandler()

	req := test.MustNewHTTPRequest("OPTIONS", "/index/foo/query", nil)
	req.Header.Add("Origin", "http://test/")
	req.Header.Add("Access-Control-Request-Method", "POST")

	w := httptest.NewRecorder()
	handler.ServeHTTP(w, req)
	result := w.Result()

	// This handler does not support CORS, return Method Not Allowed (405)
	if result.StatusCode != 405 {
		t.Fatalf("CORS preflight status should be 405, but is %v", result.StatusCode)
	}

	// CORS config should allow preflight response
	handler = test.MustNewHandler(pilosa.OptHandlerAllowedOrigins([]string{"http://test/"}))
	w = httptest.NewRecorder()
	handler.ServeHTTP(w, req)
	result = w.Result()

	if result.StatusCode != 200 {
		t.Fatalf("CORS preflight status should be 200, but is %v", result.StatusCode)
	}
	if w.HeaderMap["Access-Control-Allow-Origin"][0] != "http://test/" {
		t.Fatal("CORS header not present")
	}
}<|MERGE_RESOLUTION|>--- conflicted
+++ resolved
@@ -205,52 +205,7 @@
 	h.ServeHTTP(w, test.MustNewHTTPRequest("GET", "/slices/max", nil))
 	if w.Code != http.StatusOK {
 		t.Fatalf("unexpected status code: %d", w.Code)
-<<<<<<< HEAD
-	} else if body := w.Body.String(); body != `{"standard":{"i0":3,"i1":0},"inverse":{"i0":0,"i1":0}}`+"\n" {
-		t.Fatalf("unexpected body: %s", body)
-	}
-}
-
-// Ensure the handler can return the maxslice map for the inverse views.
-func TestHandler_MaxSlices_Inverse(t *testing.T) {
-	hldr := test.MustOpenHolder()
-	defer hldr.Close()
-
-	f0, err := hldr.MustCreateIndexIfNotExists("i0", pilosa.IndexOptions{}).CreateFrame("f0", pilosa.FrameOptions{InverseEnabled: true})
-	if err != nil {
-		t.Fatal(err)
-	}
-	if _, err := f0.SetBit(pilosa.ViewInverse, 30, (1*SliceWidth)+1, nil); err != nil {
-		t.Fatal(err)
-	} else if _, err := f0.SetBit(pilosa.ViewInverse, 30, (1*SliceWidth)+2, nil); err != nil {
-		t.Fatal(err)
-	} else if _, err := f0.SetBit(pilosa.ViewInverse, 30, (3*SliceWidth)+4, nil); err != nil {
-		t.Fatal(err)
-	}
-
-	f1, err := hldr.MustCreateIndexIfNotExists("i1", pilosa.IndexOptions{}).CreateFrame("f1", pilosa.FrameOptions{InverseEnabled: true})
-	if err != nil {
-		t.Fatal(err)
-	}
-	if _, err := f1.SetBit(pilosa.ViewStandard, 40, (0*SliceWidth)+1, nil); err != nil {
-		t.Fatal(err)
-	} else if _, err := f1.SetBit(pilosa.ViewInverse, 40, (0*SliceWidth)+2, nil); err != nil {
-		t.Fatal(err)
-	} else if _, err := f1.SetBit(pilosa.ViewInverse, 40, (0*SliceWidth)+4, nil); err != nil {
-		t.Fatal(err)
-	}
-
-	h := test.MustNewHandler()
-	h.API.Holder = hldr.Holder
-	h.API.Cluster = test.NewCluster(1)
-	w := httptest.NewRecorder()
-	h.ServeHTTP(w, test.MustNewHTTPRequest("GET", "/slices/max?inverse=true", nil))
-	if w.Code != http.StatusOK {
-		t.Fatalf("unexpected status code: %d", w.Code)
-	} else if body := w.Body.String(); body != `{"standard":{"i0":0,"i1":0},"inverse":{"i0":3,"i1":0}}`+"\n" {
-=======
 	} else if body := w.Body.String(); body != `{"standard":{"i0":3,"i1":0}}`+"\n" {
->>>>>>> 7510ff2b
 		t.Fatalf("unexpected body: %s", body)
 	}
 }
