// Copyright 2017 Pilosa Corp.
//
// Licensed under the Apache License, Version 2.0 (the "License");
// you may not use this file except in compliance with the License.
// You may obtain a copy of the License at
//
//     http://www.apache.org/licenses/LICENSE-2.0
//
// Unless required by applicable law or agreed to in writing, software
// distributed under the License is distributed on an "AS IS" BASIS,
// WITHOUT WARRANTIES OR CONDITIONS OF ANY KIND, either express or implied.
// See the License for the specific language governing permissions and
// limitations under the License.

package pilosa_test

import (
	"bytes"
	"context"
	"os"
	"path/filepath"
	"reflect"
	"strings"
	"testing"

	"github.com/pilosa/pilosa"
	"github.com/pilosa/pilosa/pql"
	"github.com/pilosa/pilosa/server"
	"github.com/pilosa/pilosa/test"
)

func TestHolder_Open(t *testing.T) {
	t.Run("ErrIndexName", func(t *testing.T) {
		h := test.MustOpenHolder()

		bufLogger := test.NewBufferLogger()
		h.Holder.Logger = bufLogger

		defer h.Close()

		if err := os.Mkdir(h.IndexPath("!"), 0777); err != nil {
			t.Fatal(err)
		} else if err := h.Holder.Close(); err != nil {
			t.Fatal(err)
		}
		if err := h.Reopen(); err != nil {
			t.Fatal(err)
		}

		if bufbytes, err := bufLogger.ReadAll(); err != nil {
			t.Fatal(err)
		} else if !bytes.Contains(bufbytes, []byte("ERROR opening index: !")) {
			t.Fatalf("expected log error:\n%s", bufbytes)
		}
	})

	t.Run("ErrIndexPermission", func(t *testing.T) {
		if os.Geteuid() == 0 {
			t.Skip("Skipping permissions test since user is root.")
		}
		h := test.MustOpenHolder()
		defer h.Close()

		if _, err := h.CreateIndex("test", pilosa.IndexOptions{}); err != nil {
			t.Fatal(err)
		} else if err := h.Holder.Close(); err != nil {
			t.Fatal(err)
		} else if err := os.Chmod(h.IndexPath("test"), 0000); err != nil {
			t.Fatal(err)
		}
		defer os.Chmod(h.IndexPath("test"), 0777)

		if err := h.Reopen(); err == nil || !strings.Contains(err.Error(), "permission denied") {
			t.Fatalf("unexpected error: %s", err)
		}
	})
	t.Run("ErrIndexAttrStoreCorrupt", func(t *testing.T) {
		h := test.MustOpenHolder()
		defer h.Close()

		if _, err := h.CreateIndex("test", pilosa.IndexOptions{}); err != nil {
			t.Fatal(err)
		} else if err := h.Holder.Close(); err != nil {
			t.Fatal(err)
		} else if err := os.Truncate(filepath.Join(h.IndexPath("test"), ".data"), 2); err != nil {
			t.Fatal(err)
		}

<<<<<<< HEAD
		if err := h.Reopen(); err == nil || !strings.Contains(err.Error(), "open index: name=test, err=opening attrstore: invalid database") {
=======
		if err := h.Reopen(); err == nil || !strings.Contains(err.Error(), "open index: name=test, err=opening storage: invalid database") {
>>>>>>> 64d55d50
			t.Fatalf("unexpected error: %s", err)
		}
	})

	t.Run("ErrFramePermission", func(t *testing.T) {
		if os.Geteuid() == 0 {
			t.Skip("Skipping permissions test since user is root.")
		}
		h := test.MustOpenHolder()
		defer h.Close()

		if idx, err := h.CreateIndex("foo", pilosa.IndexOptions{}); err != nil {
			t.Fatal(err)
		} else if _, err := idx.CreateFrame("bar", pilosa.FrameOptions{}); err != nil {
			t.Fatal(err)
		} else if err := h.Holder.Close(); err != nil {
			t.Fatal(err)
		} else if err := os.Chmod(filepath.Join(h.Path, "foo", "bar"), 0000); err != nil {
			t.Fatal(err)
		}
		defer os.Chmod(filepath.Join(h.Path, "foo", "bar"), 0777)

		if err := h.Reopen(); err == nil || !strings.Contains(err.Error(), "permission denied") {
			t.Fatalf("unexpected error: %s", err)
		}
	})
	t.Run("ErrFrameMetaCorrupt", func(t *testing.T) {
		h := test.MustOpenHolder()
		defer h.Close()

		if idx, err := h.CreateIndex("foo", pilosa.IndexOptions{}); err != nil {
			t.Fatal(err)
		} else if _, err := idx.CreateFrame("bar", pilosa.FrameOptions{}); err != nil {
			t.Fatal(err)
		} else if err := h.Holder.Close(); err != nil {
			t.Fatal(err)
		} else if err := os.Truncate(filepath.Join(h.Path, "foo", "bar", ".meta"), 2); err != nil {
			t.Fatal(err)
		}

<<<<<<< HEAD
		if err := h.Reopen(); err == nil || !strings.Contains(err.Error(), "open index: name=foo, err=opening frames: open frame: name=bar, err=unexpected EOF") {
=======
		if err := h.Reopen(); err == nil || !strings.Contains(err.Error(), "open index: name=foo, err=open frame: name=bar, err=loading meta: unmarshaling: unexpected EOF") {
>>>>>>> 64d55d50
			t.Fatalf("unexpected error: %s", err)
		}
	})
	t.Run("ErrFrameAttrStoreCorrupt", func(t *testing.T) {
		h := test.MustOpenHolder()
		defer h.Close()

		if idx, err := h.CreateIndex("foo", pilosa.IndexOptions{}); err != nil {
			t.Fatal(err)
		} else if _, err := idx.CreateFrame("bar", pilosa.FrameOptions{}); err != nil {
			t.Fatal(err)
		} else if err := h.Holder.Close(); err != nil {
			t.Fatal(err)
		} else if err := os.Truncate(filepath.Join(h.Path, "foo", "bar", ".data"), 2); err != nil {
			t.Fatal(err)
		}

<<<<<<< HEAD
		if err := h.Reopen(); err == nil || !strings.Contains(err.Error(), "open index: name=foo, err=opening frames: open frame: name=bar, err=invalid database") {
=======
		if err := h.Reopen(); err == nil || !strings.Contains(err.Error(), "open index: name=foo, err=open frame: name=bar, err=opening attrstore: opening storage: invalid database") {
>>>>>>> 64d55d50
			t.Fatalf("unexpected error: %s", err)
		}
	})

	t.Run("ErrViewPermission", func(t *testing.T) {
		if os.Geteuid() == 0 {
			t.Skip("Skipping permissions test since user is root.")
		}
		h := test.MustOpenHolder()
		defer h.Close()

		if idx, err := h.CreateIndex("foo", pilosa.IndexOptions{}); err != nil {
			t.Fatal(err)
		} else if frame, err := idx.CreateFrame("bar", pilosa.FrameOptions{}); err != nil {
			t.Fatal(err)
		} else if _, err := frame.CreateViewIfNotExists(pilosa.ViewStandard); err != nil {
			t.Fatal(err)
		} else if err := h.Holder.Close(); err != nil {
			t.Fatal(err)
		} else if err := os.Chmod(filepath.Join(h.Path, "foo", "bar", "views", "standard"), 0000); err != nil {
			t.Fatal(err)
		}
		defer os.Chmod(filepath.Join(h.Path, "foo", "bar", "views", "standard"), 0777)

		if err := h.Reopen(); err == nil || !strings.Contains(err.Error(), "permission denied") {
			t.Fatalf("unexpected error: %s", err)
		}
	})
	t.Run("ErrViewFragmentsMkdir", func(t *testing.T) {
		if os.Geteuid() == 0 {
			t.Skip("Skipping permissions test since user is root.")
		}
		h := test.MustOpenHolder()
		defer h.Close()

		if idx, err := h.CreateIndex("foo", pilosa.IndexOptions{}); err != nil {
			t.Fatal(err)
		} else if frame, err := idx.CreateFrame("bar", pilosa.FrameOptions{}); err != nil {
			t.Fatal(err)
		} else if _, err := frame.CreateViewIfNotExists(pilosa.ViewStandard); err != nil {
			t.Fatal(err)
		} else if err := h.Holder.Close(); err != nil {
			t.Fatal(err)
		} else if err := os.Chmod(filepath.Join(h.Path, "foo", "bar", "views", "standard", "fragments"), 0000); err != nil {
			t.Fatal(err)
		}
		defer os.Chmod(filepath.Join(h.Path, "foo", "bar", "views", "standard", "fragments"), 0777)

		if err := h.Reopen(); err == nil || !strings.Contains(err.Error(), "permission denied") {
			t.Fatalf("unexpected error: %s", err)
		}
	})

	t.Run("ErrFragmentStoragePermission", func(t *testing.T) {
		if os.Geteuid() == 0 {
			t.Skip("Skipping permissions test since user is root.")
		}
		h := test.MustOpenHolder()
		defer h.Close()

		if idx, err := h.CreateIndex("foo", pilosa.IndexOptions{}); err != nil {
			t.Fatal(err)
		} else if frame, err := idx.CreateFrame("bar", pilosa.FrameOptions{}); err != nil {
			t.Fatal(err)
		} else if view, err := frame.CreateViewIfNotExists(pilosa.ViewStandard); err != nil {
			t.Fatal(err)
		} else if _, err := view.SetBit(0, 0); err != nil {
			t.Fatal(err)
		} else if err := h.Holder.Close(); err != nil {
			t.Fatal(err)
		} else if err := os.Chmod(filepath.Join(h.Path, "foo", "bar", "views", "standard", "fragments", "0"), 0000); err != nil {
			t.Fatal(err)
		}
		defer os.Chmod(filepath.Join(h.Path, "foo", "bar", "views", "standard", "fragments", "0"), 0666)

		if err := h.Reopen(); err == nil || !strings.Contains(err.Error(), "permission denied") {
			t.Fatalf("unexpected error: %s", err)
		}
	})
	t.Run("ErrFragmentStorageCorrupt", func(t *testing.T) {
		h := test.MustOpenHolder()
		defer h.Close()

		if idx, err := h.CreateIndex("foo", pilosa.IndexOptions{}); err != nil {
			t.Fatal(err)
		} else if frame, err := idx.CreateFrame("bar", pilosa.FrameOptions{}); err != nil {
			t.Fatal(err)
		} else if view, err := frame.CreateViewIfNotExists(pilosa.ViewStandard); err != nil {
			t.Fatal(err)
		} else if _, err := view.SetBit(0, 0); err != nil {
			t.Fatal(err)
		} else if err := h.Holder.Close(); err != nil {
			t.Fatal(err)
		} else if err := os.Truncate(filepath.Join(h.Path, "foo", "bar", "views", "standard", "fragments", "0"), 2); err != nil {
			t.Fatal(err)
		}

		if err := h.Reopen(); err == nil || !strings.Contains(err.Error(), "open fragment: slice=0, err=opening storage: unmarshal storage") {
			t.Fatalf("unexpected error: %s", err)
		}
	})

	t.Run("ErrFragmentCachePermission", func(t *testing.T) {
		if os.Geteuid() == 0 {
			t.Skip("Skipping permissions test since user is root.")
		}
		h := test.MustOpenHolder()
		defer h.Close()

		if idx, err := h.CreateIndex("foo", pilosa.IndexOptions{}); err != nil {
			t.Fatal(err)
		} else if frame, err := idx.CreateFrame("bar", pilosa.FrameOptions{}); err != nil {
			t.Fatal(err)
		} else if view, err := frame.CreateViewIfNotExists(pilosa.ViewStandard); err != nil {
			t.Fatal(err)
		} else if _, err := view.SetBit(0, 0); err != nil {
			t.Fatal(err)
		} else if err := view.Fragment(0).FlushCache(); err != nil {
			t.Fatal(err)
		} else if err := h.Holder.Close(); err != nil {
			t.Fatal(err)
		} else if err := os.Chmod(filepath.Join(h.Path, "foo", "bar", "views", "standard", "fragments", "0.cache"), 0000); err != nil {
			t.Fatal(err)
		}
		defer os.Chmod(filepath.Join(h.Path, "foo", "bar", "views", "standard", "fragments", "0.cache"), 0666)

		if err := h.Reopen(); err == nil || !strings.Contains(err.Error(), "permission denied") {
			t.Fatalf("unexpected error: %s", err)
		}
	})
}

func TestHolder_HasData(t *testing.T) {
	t.Run("IndexDirectory", func(t *testing.T) {
		h := test.MustOpenHolder()
		defer h.Close()

		if ok, err := h.HasData(); ok || err != nil {
			t.Fatal("expected HasData to return false, no err, but", ok, err)
		}

		if _, err := h.CreateIndex("test", pilosa.IndexOptions{}); err != nil {
			t.Fatal(err)
		}

		if ok, err := h.HasData(); !ok || err != nil {
			t.Fatal("expected HasData to return true, but ", ok, err)
		}
	})

	t.Run("Peek", func(t *testing.T) {
		h := test.NewHolder()

		if ok, err := h.HasData(); ok || err != nil {
			t.Fatal("expected HasData to return false, no err, but", ok, err)
		}

		// Create an index directory to indicate data exists.
		if err := os.Mkdir(h.IndexPath("test"), 0777); err != nil {
			t.Fatal(err)
		}

		if ok, err := h.HasData(); !ok || err != nil {
			t.Fatal("expected HasData to return true, no err, but", ok, err)
		}
	})

	t.Run("Peek at missing directory", func(t *testing.T) {
		h := test.NewHolder()

		// Ensure that hasData is false when dir doesn't exist.
		h.Path = "bad-path"

		if ok, err := h.HasData(); ok || err != nil {
			t.Fatal("expected HasData to return false, no err, but", ok, err)
		}
	})
}

// Ensure holder can delete an index and its underlying files.
func TestHolder_DeleteIndex(t *testing.T) {
	hldr := test.MustOpenHolder()
	defer hldr.Close()

	// Write bits to separate indexes.
	f0 := hldr.MustCreateFragmentIfNotExists("i0", "f", pilosa.ViewStandard, 0)
	if _, err := f0.SetBit(100, 200); err != nil {
		t.Fatal(err)
	}
	f1 := hldr.MustCreateFragmentIfNotExists("i1", "f", pilosa.ViewStandard, 0)
	if _, err := f1.SetBit(100, 200); err != nil {
		t.Fatal(err)
	}

	// Ensure i0 exists.
	if _, err := os.Stat(hldr.IndexPath("i0")); err != nil {
		t.Fatal(err)
	}

	// Delete i0.
	if err := hldr.DeleteIndex("i0"); err != nil {
		t.Fatal(err)
	}

	// Ensure i0 files are removed & i1 still exists.
	if _, err := os.Stat(hldr.IndexPath("i0")); !os.IsNotExist(err) {
		t.Fatal("expected i0 file deletion")
	} else if _, err := os.Stat(hldr.IndexPath("i1")); err != nil {
		t.Fatal("expected i1 files to still exist", err)
	}
}

// Ensure holder can sync with a remote holder.
func TestHolderSyncer_SyncHolder(t *testing.T) {
	cluster := test.NewCluster(2)
	client := server.GetHTTPClient(nil)
	// Create a local holder.
	hldr0 := test.MustOpenHolder()
	defer hldr0.Close()

	// Create a remote holder wrapped by an HTTP
	hldr1 := test.MustOpenHolder()
	defer hldr1.Close()
	s := test.NewServer()
	defer s.Close()
	s.Handler.API.Holder = hldr1.Holder
	s.Handler.Executor.ExecuteFn = func(ctx context.Context, index string, query *pql.Query, slices []uint64, opt *pilosa.ExecOptions) ([]interface{}, error) {
		e := pilosa.NewExecutor(client)
		e.Holder = hldr1.Holder
		e.Node = cluster.Nodes[1]
		e.Cluster = cluster
		return e.Execute(ctx, index, query, slices, opt)
	}

	// Mock 2-node, fully replicated cluster.
	cluster.ReplicaN = 2

	uri, err := pilosa.NewURIFromAddress(s.URL)
	if err != nil {
		t.Fatal(err)
	}

	cluster.Nodes[0].URI = test.NewURIFromHostPort("localhost", 0)
	cluster.Nodes[1].URI = *uri

	// Create frames on nodes.
	for _, hldr := range []*test.Holder{hldr0, hldr1} {
		hldr.MustCreateFrameIfNotExists("i", "f")
		hldr.MustCreateFrameIfNotExists("i", "f0")
		hldr.MustCreateFrameIfNotExists("y", "z")
	}

	// Set data on the local holder.
	f := hldr0.MustCreateFragmentIfNotExists("i", "f", pilosa.ViewStandard, 0)
	if _, err := f.SetBit(0, 10); err != nil {
		t.Fatal(err)
	} else if _, err := f.SetBit(2, 20); err != nil {
		t.Fatal(err)
	} else if _, err := f.SetBit(120, 10); err != nil {
		t.Fatal(err)
	} else if _, err := f.SetBit(200, 4); err != nil {
		t.Fatal(err)
	}

	f = hldr0.MustCreateFragmentIfNotExists("i", "f0", pilosa.ViewStandard, 1)
	if _, err := f.SetBit(9, SliceWidth+5); err != nil {
		t.Fatal(err)
	}

	hldr0.MustCreateFragmentIfNotExists("y", "z", pilosa.ViewStandard, 0)

	// Set data on the remote holder.
	f = hldr1.MustCreateFragmentIfNotExists("i", "f", pilosa.ViewStandard, 0)
	if _, err := f.SetBit(0, 4000); err != nil {
		t.Fatal(err)
	} else if _, err := f.SetBit(3, 10); err != nil {
		t.Fatal(err)
	} else if _, err := f.SetBit(120, 10); err != nil {
		t.Fatal(err)
	}

	f = hldr1.MustCreateFragmentIfNotExists("y", "z", pilosa.ViewStandard, 3)
	if _, err := f.SetBit(10, (3*SliceWidth)+4); err != nil {
		t.Fatal(err)
	} else if _, err := f.SetBit(10, (3*SliceWidth)+5); err != nil {
		t.Fatal(err)
	} else if _, err := f.SetBit(10, (3*SliceWidth)+7); err != nil {
		t.Fatal(err)
	}

	// Set highest slice.
	hldr0.Index("i").SetRemoteMaxSlice(1)
	hldr0.Index("y").SetRemoteMaxSlice(3)

	// Set up syncer.
	syncer := pilosa.HolderSyncer{
		Holder:       hldr0.Holder,
		Node:         cluster.Nodes[0],
		Cluster:      cluster,
		RemoteClient: server.GetHTTPClient(nil),
		Stats:        pilosa.NopStatsClient,
	}

	if err := syncer.SyncHolder(); err != nil {
		t.Fatal(err)
	}

	// Verify data is the same on both nodes.
	for i, hldr := range []*test.Holder{hldr0, hldr1} {
		f := hldr.Fragment("i", "f", pilosa.ViewStandard, 0)
		if a := f.Row(0).Bits(); !reflect.DeepEqual(a, []uint64{10, 4000}) {
			t.Fatalf("unexpected bits(%d/0): %+v", i, a)
		} else if a := f.Row(2).Bits(); !reflect.DeepEqual(a, []uint64{20}) {
			t.Fatalf("unexpected bits(%d/2): %+v", i, a)
		} else if a := f.Row(3).Bits(); !reflect.DeepEqual(a, []uint64{10}) {
			t.Fatalf("unexpected bits(%d/3): %+v", i, a)
		} else if a := f.Row(120).Bits(); !reflect.DeepEqual(a, []uint64{10}) {
			t.Fatalf("unexpected bits(%d/120): %+v", i, a)
		} else if a := f.Row(200).Bits(); !reflect.DeepEqual(a, []uint64{4}) {
			t.Fatalf("unexpected bits(%d/200): %+v", i, a)
		}

		f = hldr.Fragment("i", "f0", pilosa.ViewStandard, 1)
		a := f.Row(9).Bits()
		if !reflect.DeepEqual(a, []uint64{SliceWidth + 5}) {
			t.Fatalf("unexpected bits(%d/i/f0): %+v", i, a)
		}
		if a := f.Row(9).Bits(); !reflect.DeepEqual(a, []uint64{SliceWidth + 5}) {
			t.Fatalf("unexpected bits(%d/d/f0): %+v", i, a)
		}
		f = hldr.Fragment("y", "z", pilosa.ViewStandard, 3)
		if a := f.Row(10).Bits(); !reflect.DeepEqual(a, []uint64{(3 * SliceWidth) + 4, (3 * SliceWidth) + 5, (3 * SliceWidth) + 7}) {
			t.Fatalf("unexpected bits(%d/y/z): %+v", i, a)
		}
	}
}

// Ensure holder can clean up orphaned fragments.
func TestHolderCleaner_CleanHolder(t *testing.T) {
	cluster := test.NewCluster(2)

	// Create a local holder.
	hldr0 := test.MustOpenHolder()
	defer hldr0.Close()

	// Mock 2-node, fully replicated cluster.
	cluster.ReplicaN = 2

	cluster.Nodes[0].URI = test.NewURIFromHostPort("localhost", 0)

	// Create frames on nodes.
	for _, hldr := range []*test.Holder{hldr0} {
		hldr.MustCreateFrameIfNotExists("i", "f")
		hldr.MustCreateFrameIfNotExists("i", "f0")
		hldr.MustCreateFrameIfNotExists("y", "z")
	}

	// Set data on the local holder.
	f := hldr0.MustCreateFragmentIfNotExists("i", "f", pilosa.ViewStandard, 0)
	if _, err := f.SetBit(0, 10); err != nil {
		t.Fatal(err)
	} else if _, err := f.SetBit(0, 4000); err != nil {
		t.Fatal(err)
	} else if _, err := f.SetBit(2, 20); err != nil {
		t.Fatal(err)
	} else if _, err := f.SetBit(3, 10); err != nil {
		t.Fatal(err)
	} else if _, err := f.SetBit(120, 10); err != nil {
		t.Fatal(err)
	} else if _, err := f.SetBit(200, 4); err != nil {
		t.Fatal(err)
	}

	f = hldr0.MustCreateFragmentIfNotExists("i", "f0", pilosa.ViewStandard, 1)
	if _, err := f.SetBit(9, SliceWidth+5); err != nil {
		t.Fatal(err)
	}

	f = hldr0.MustCreateFragmentIfNotExists("y", "z", pilosa.ViewStandard, 2)
	if _, err := f.SetBit(10, (2*SliceWidth)+4); err != nil {
		t.Fatal(err)
	} else if _, err := f.SetBit(10, (2*SliceWidth)+5); err != nil {
		t.Fatal(err)
	} else if _, err := f.SetBit(10, (2*SliceWidth)+7); err != nil {
		t.Fatal(err)
	}

	// Set highest slice.
	hldr0.Index("i").SetRemoteMaxSlice(1)
	hldr0.Index("y").SetRemoteMaxSlice(2)

	// Keep replication the same and ensure we get the expected results.
	cluster.ReplicaN = 2

	// Set up cleaner for replication 2.
	cleaner2 := pilosa.HolderCleaner{
		Node:    cluster.Nodes[0],
		Holder:  hldr0.Holder,
		Cluster: cluster,
	}

	if err := cleaner2.CleanHolder(); err != nil {
		t.Fatal(err)
	}

	// Verify data is the same on both nodes.
	for i, hldr := range []*test.Holder{hldr0} {
		f := hldr.Fragment("i", "f", pilosa.ViewStandard, 0)
		if a := f.Row(0).Bits(); !reflect.DeepEqual(a, []uint64{10, 4000}) {
			t.Fatalf("unexpected bits(%d/0): %+v", i, a)
		} else if a := f.Row(2).Bits(); !reflect.DeepEqual(a, []uint64{20}) {
			t.Fatalf("unexpected bits(%d/2): %+v", i, a)
		} else if a := f.Row(3).Bits(); !reflect.DeepEqual(a, []uint64{10}) {
			t.Fatalf("unexpected bits(%d/3): %+v", i, a)
		} else if a := f.Row(120).Bits(); !reflect.DeepEqual(a, []uint64{10}) {
			t.Fatalf("unexpected bits(%d/120): %+v", i, a)
		} else if a := f.Row(200).Bits(); !reflect.DeepEqual(a, []uint64{4}) {
			t.Fatalf("unexpected bits(%d/200): %+v", i, a)
		}

		f = hldr.Fragment("i", "f0", pilosa.ViewStandard, 1)
		a := f.Row(9).Bits()
		if !reflect.DeepEqual(a, []uint64{SliceWidth + 5}) {
			t.Fatalf("unexpected bits(%d/i/f0): %+v", i, a)
		}
		if a := f.Row(9).Bits(); !reflect.DeepEqual(a, []uint64{SliceWidth + 5}) {
			t.Fatalf("unexpected bits(%d/d/f0): %+v", i, a)
		}
		f = hldr.Fragment("y", "z", pilosa.ViewStandard, 2)
		if a := f.Row(10).Bits(); !reflect.DeepEqual(a, []uint64{(2 * SliceWidth) + 4, (2 * SliceWidth) + 5, (2 * SliceWidth) + 7}) {
			t.Fatalf("unexpected bits(%d/y/z): %+v", i, a)
		}
	}

	// Change replication factor to ensure we have fragments to remove.
	cluster.ReplicaN = 1

	// Set up cleaner for replication 1.
	cleaner1 := pilosa.HolderCleaner{
		Node:    cluster.Nodes[0],
		Holder:  hldr0.Holder,
		Cluster: cluster,
	}

	if err := cleaner1.CleanHolder(); err != nil {
		t.Fatal(err)
	}

	// Verify data is the same on both nodes.
	for i, hldr := range []*test.Holder{hldr0} {
		f := hldr.Fragment("i", "f", pilosa.ViewStandard, 0)
		if a := f.Row(0).Bits(); !reflect.DeepEqual(a, []uint64{10, 4000}) {
			t.Fatalf("unexpected bits(%d/0): %+v", i, a)
		} else if a := f.Row(2).Bits(); !reflect.DeepEqual(a, []uint64{20}) {
			t.Fatalf("unexpected bits(%d/2): %+v", i, a)
		} else if a := f.Row(3).Bits(); !reflect.DeepEqual(a, []uint64{10}) {
			t.Fatalf("unexpected bits(%d/3): %+v", i, a)
		} else if a := f.Row(120).Bits(); !reflect.DeepEqual(a, []uint64{10}) {
			t.Fatalf("unexpected bits(%d/120): %+v", i, a)
		} else if a := f.Row(200).Bits(); !reflect.DeepEqual(a, []uint64{4}) {
			t.Fatalf("unexpected bits(%d/200): %+v", i, a)
		}

		f = hldr.Fragment("i", "f0", pilosa.ViewStandard, 1)
		if f != nil {
			t.Fatalf("expected fragment to be deleted: (%d/i/f0): %+v", i, f)
		}

		f = hldr.Fragment("y", "z", pilosa.ViewStandard, 2)
		if a := f.Row(10).Bits(); !reflect.DeepEqual(a, []uint64{(2 * SliceWidth) + 4, (2 * SliceWidth) + 5, (2 * SliceWidth) + 7}) {
			t.Fatalf("unexpected bits(%d/y/z): %+v", i, a)
		}
	}
}<|MERGE_RESOLUTION|>--- conflicted
+++ resolved
@@ -86,11 +86,7 @@
 			t.Fatal(err)
 		}
 
-<<<<<<< HEAD
-		if err := h.Reopen(); err == nil || !strings.Contains(err.Error(), "open index: name=test, err=opening attrstore: invalid database") {
-=======
-		if err := h.Reopen(); err == nil || !strings.Contains(err.Error(), "open index: name=test, err=opening storage: invalid database") {
->>>>>>> 64d55d50
+		if err := h.Reopen(); err == nil || !strings.Contains(err.Error(), "open index: name=test, err=opening attrstore: opening storage: invalid database") {
 			t.Fatalf("unexpected error: %s", err)
 		}
 	})
@@ -131,11 +127,7 @@
 			t.Fatal(err)
 		}
 
-<<<<<<< HEAD
-		if err := h.Reopen(); err == nil || !strings.Contains(err.Error(), "open index: name=foo, err=opening frames: open frame: name=bar, err=unexpected EOF") {
-=======
-		if err := h.Reopen(); err == nil || !strings.Contains(err.Error(), "open index: name=foo, err=open frame: name=bar, err=loading meta: unmarshaling: unexpected EOF") {
->>>>>>> 64d55d50
+		if err := h.Reopen(); err == nil || !strings.Contains(err.Error(), "open index: name=foo, err=opening frames: open frame: name=bar, err=loading meta: unmarshaling: unexpected EOF") {
 			t.Fatalf("unexpected error: %s", err)
 		}
 	})
@@ -153,11 +145,7 @@
 			t.Fatal(err)
 		}
 
-<<<<<<< HEAD
-		if err := h.Reopen(); err == nil || !strings.Contains(err.Error(), "open index: name=foo, err=opening frames: open frame: name=bar, err=invalid database") {
-=======
-		if err := h.Reopen(); err == nil || !strings.Contains(err.Error(), "open index: name=foo, err=open frame: name=bar, err=opening attrstore: opening storage: invalid database") {
->>>>>>> 64d55d50
+		if err := h.Reopen(); err == nil || !strings.Contains(err.Error(), "open index: name=foo, err=opening frames: open frame: name=bar, err=opening attrstore: opening storage: invalid database") {
 			t.Fatalf("unexpected error: %s", err)
 		}
 	})
