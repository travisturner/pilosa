--- conflicted
+++ resolved
@@ -473,19 +473,14 @@
 	return nil
 }
 
-<<<<<<< HEAD
 // ImportRoaringBytes fast import of raw bits in roaring standard format
 func (c *InternalClient) ImportRoaringBytes(ctx context.Context, node *pilosa.Node, index, field string, shard uint64, roaringBytes []byte, forward bool) error {
-=======
 // ImportValueK bulk imports keyed field values to a host.
-func (c *InternalClient) ImportValueK(ctx context.Context, index, field string, vals []pilosa.FieldValue) error {
->>>>>>> 060e5e3c
 	if index == "" {
 		return pilosa.ErrIndexRequired
 	} else if field == "" {
 		return pilosa.ErrFieldRequired
 	}
-<<<<<<< HEAD
 	endpoint := fmt.Sprintf("/index/%s/field/%s/importroaring/%d", index, field, shard)
 
 	// Create URL.
@@ -515,7 +510,16 @@
 		return fmt.Errorf("invalid status: %d", resp.StatusCode)
 	}
 	io.Copy(ioutil.Discard, resp.Body)
-=======
+	return nil
+}
+
+// ImportValueK bulk imports keyed field values to a host.
+func (c *InternalClient) ImportValueK(ctx context.Context, index, field string, vals []pilosa.FieldValue) error {
+	if index == "" {
+		return pilosa.ErrIndexRequired
+	} else if field == "" {
+		return pilosa.ErrFieldRequired
+	}
 
 	buf, err := c.marshalImportValuePayload(index, field, 0, vals)
 	if err != nil {
@@ -537,8 +541,6 @@
 	if err := c.importNode(ctx, coord, index, field, buf); err != nil {
 		return fmt.Errorf("import node: host=%s, err=%s", coord.URI, err)
 	}
->>>>>>> 060e5e3c
-
 	return nil
 }
 
