package internal;

message Bitmap {
	repeated Chunk Chunks = 1;
	repeated Attr Attrs   = 2;
}

message Chunk {
	required uint64 Key   = 1;
	repeated uint64 Value = 2;
}

message Pair {
	required uint64 Key   = 1;
	required uint64 Count = 2;
}

message Biclique {
	repeated uint64 Tiles   = 1;
	required uint64 Count = 2;
	required uint64 Score = 3;
}

message Bit {
	required uint64 BitmapID  = 1;
	required uint64 ProfileID = 2;
}

message Profile {
	required uint64 ID  = 1;
	repeated Attr Attrs = 2;
}

message Attr {
	required string Key         = 1;
	optional string StringValue = 2;
	optional uint64 UintValue   = 3;
	optional bool BoolValue     = 4;
}

message AttrMap {
	repeated Attr Attrs = 1;
}

message QueryRequest {
	required string DB        = 1;
	required string Query     = 2;
	repeated uint64 Slices    = 3;
	optional bool   Profiles  = 4;
	optional int64  Timestamp = 5;
	optional uint32 Quantum   = 6;
	optional bool   Remote    = 7;
}

message QueryResponse {
<<<<<<< HEAD
	optional string  Err      = 1;
	optional Bitmap  Bitmap   = 2;
	optional uint64  N        = 3;
	repeated Pair    Pairs    = 4;
	repeated Profile Profiles = 5;
	optional bool    Changed  = 6;
	repeated Biclique  Bicliques    = 7;
=======
	optional string      Err      = 1;
	repeated QueryResult Results  = 2;
	repeated Profile     Profiles = 3;
}

message QueryResult {
	optional Bitmap  Bitmap   = 1;
	optional uint64  N        = 2;
	repeated Pair    Pairs    = 3;
	optional bool    Changed  = 4;
	repeated Biclique  Bicliques    = 5;
>>>>>>> 04be9b98
}

message ImportRequest {
	required string DB         = 1;
	required string Frame      = 2;
	required uint64 Slice      = 3;
	repeated uint64 BitmapIDs  = 4;
	repeated uint64 ProfileIDs = 5;
}

message ImportResponse {
	optional string Err = 1;
}

message Cache {
	repeated uint64 BitmapIDs = 1;
}

message SliceMaxResponse {
	required uint64 SliceMax = 1;
}<|MERGE_RESOLUTION|>--- conflicted
+++ resolved
@@ -53,15 +53,6 @@
 }
 
 message QueryResponse {
-<<<<<<< HEAD
-	optional string  Err      = 1;
-	optional Bitmap  Bitmap   = 2;
-	optional uint64  N        = 3;
-	repeated Pair    Pairs    = 4;
-	repeated Profile Profiles = 5;
-	optional bool    Changed  = 6;
-	repeated Biclique  Bicliques    = 7;
-=======
 	optional string      Err      = 1;
 	repeated QueryResult Results  = 2;
 	repeated Profile     Profiles = 3;
@@ -73,7 +64,6 @@
 	repeated Pair    Pairs    = 3;
 	optional bool    Changed  = 4;
 	repeated Biclique  Bicliques    = 5;
->>>>>>> 04be9b98
 }
 
 message ImportRequest {
