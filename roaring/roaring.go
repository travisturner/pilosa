--- conflicted
+++ resolved
@@ -2531,6 +2531,11 @@
 
 // differenceRunBitmap computes the difference of an run from a bitmap.
 func differenceRunBitmap(a, b *container) *container {
+	// If a is full, difference is the flip of b.
+	if a.runs[0].start == 0 && a.runs[0].last == 65535 {
+		return b.flipBitmap()
+	}
+
 	output := &container{container_type: ContainerRun}
 	output.n = a.n
 	for j := 0; j < len(a.runs); j++ {
@@ -2560,7 +2565,6 @@
 
 		}
 	}
-<<<<<<< HEAD
 
 	if output.n < ArrayMaxSize && int(len(output.runs)) > output.n/2 {
 		output.runToArray()
@@ -2568,14 +2572,6 @@
 		output.runToBitmap()
 	}
 	return output
-=======
-	// If a is full, difference is the flip of b.
-	if a.runs[0].start == 0 && a.runs[0].last == 65535 {
-		return b.flipBitmap()
-	}
-	itr := newBufBitmapIterator(newBitmapIterator(b.bitmap))
-	return differenceRunIterator(a, itr)
->>>>>>> f3a7d9cd
 }
 
 func differenceRunIterator(a *container, itr containerIterator) *container {
