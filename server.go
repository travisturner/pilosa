package pilosa

import (
	"errors"
	"fmt"
	"io"
	"io/ioutil"
	"log"
	"net"
	"net/http"
	"net/url"
	"os"
	"strconv"
	"sync"
	"time"

	"github.com/gogo/protobuf/proto"
	"github.com/pilosa/pilosa/internal"
)

// Default server settings.
const (
	DefaultAntiEntropyInterval = 10 * time.Minute
	DefaultPollingInterval     = 60 * time.Second
)

// Server represents an index wrapped by a running HTTP server.
type Server struct {
	ln net.Listener

	// Close management.
	wg      sync.WaitGroup
	closing chan struct{}

	// Data storage and HTTP interface.
	Index   *Index
	Handler *Handler

	// Cluster configuration.
	// Host is replaced with actual host after opening if port is ":0".
	Host    string
	Cluster *Cluster

	// Background monitoring intervals.
	AntiEntropyInterval time.Duration
	PollingInterval     time.Duration

	LogOutput io.Writer
}

// NewServer returns a new instance of Server.
func NewServer() *Server {
	s := &Server{
		closing: make(chan struct{}),

		Index:   NewIndex(),
		Handler: NewHandler(),

		AntiEntropyInterval: DefaultAntiEntropyInterval,
		PollingInterval:     DefaultPollingInterval,

		LogOutput: os.Stderr,
	}

	s.Handler.Index = s.Index

	return s
}

// Open opens and initializes the server.
func (s *Server) Open() error {
	// Require a port in the hostname.
	host, port, err := net.SplitHostPort(s.Host)
	if err != nil {
		return err
	} else if port == "" {
		return errors.New("port must be specified in config host")
	}

	// Open HTTP listener to determine port (if specified as :0).
	ln, err := net.Listen("tcp", ":"+port)
	if err != nil {
		return err
	}
	s.ln = ln

	// Determine hostname based on listening port.
	s.Host = net.JoinHostPort(host, strconv.Itoa(s.ln.Addr().(*net.TCPAddr).Port))

	// Create local node if no cluster is specified.
	if len(s.Cluster.Nodes) == 0 {
		s.Cluster.Nodes = []*Node{{Host: s.Host}}
	}

	// Open index.
	if err := s.Index.Open(); err != nil {
		return err
	}

	// Create executor for executing queries.
	e := NewExecutor()
	e.Index = s.Index
	e.Host = s.Host
	e.Cluster = s.Cluster

	// Initialize HTTP handler.
	s.Handler.Host = s.Host
	s.Handler.Cluster = s.Cluster
	s.Handler.Executor = e
	s.Handler.LogOutput = s.LogOutput

	// Serve HTTP.
	go func() { http.Serve(ln, s.Handler) }()

	// Start background monitoring.
	s.wg.Add(2)
	go func() { defer s.wg.Done(); s.monitorAntiEntropy() }()
	go func() { defer s.wg.Done(); s.monitorMaxSlices() }()

	return nil
}

// Close closes the server and waits for it to shutdown.
func (s *Server) Close() error {
	// Notify goroutines to stop.
	close(s.closing)
	s.wg.Wait()

	if s.ln != nil {
		s.ln.Close()
	}
	if s.Index != nil {
		s.Index.Close()
	}

	return nil
}

// Addr returns the address of the listener.
func (s *Server) Addr() net.Addr {
	if s.ln == nil {
		return nil
	}
	return s.ln.Addr()
}

func (s *Server) logger() *log.Logger { return log.New(s.LogOutput, "", log.LstdFlags) }

func (s *Server) monitorAntiEntropy() {
	ticker := time.NewTicker(s.AntiEntropyInterval)
	defer ticker.Stop()

	s.logger().Printf("index sync monitor initializing (%s interval)", s.AntiEntropyInterval)

	for {
		// Wait for tick or a close.
		select {
		case <-s.closing:
			return
		case <-ticker.C:
		}

		s.logger().Printf("index sync beginning")

		// Initialize syncer with local index and remote client.
		var syncer IndexSyncer
		syncer.Index = s.Index
		syncer.Host = s.Host
		syncer.Cluster = s.Cluster
		syncer.Closing = s.closing

		// Sync indexes.
		if err := syncer.SyncIndex(); err != nil {
			s.logger().Printf("index sync error: err=%s", err)
			continue
		}

		// Record successful sync in log.
		s.logger().Printf("index sync complete")
	}
}

// monitorMaxSlices periodically pulls the highest slice from each node in the cluster.
func (s *Server) monitorMaxSlices() {
	// Ignore if only one node in the cluster.
	if len(s.Cluster.Nodes) <= 1 {
		return
	}

	ticker := time.NewTicker(s.PollingInterval)
	defer ticker.Stop()

	for {
		select {
		case <-s.closing:
			return
		case <-ticker.C:
		}

		oldmaxslices := s.Index.MaxSlices()
		for _, node := range s.Cluster.Nodes {
			if s.Host != node.Host {
				maxSlices, _ := checkMaxSlices(node.Host)
				for db, newmax := range maxSlices {
					// if we don't know about a db locally, create it
					// so that the /schema endpoint can report it
					if localdb := s.Index.DB(db); localdb != nil {
						if newmax > oldmaxslices[db] {
							oldmaxslices[db] = newmax
							localdb.SetRemoteMaxSlice(newmax)
						}
					} else {
						d, err := s.Index.CreateDBIfNotExists(db)
						if err != nil {
							s.logger().Printf("Failed to create DB locally: %s", db)
							return
						}
						oldmaxslices[db] = newmax
						d.SetRemoteMaxSlice(newmax)
					}
				}
			}
		}
	}
}

func checkMaxSlices(hostport string) (map[string]uint64, error) {
	// Create HTTP request.
	req, err := http.NewRequest("GET", (&url.URL{
		Scheme: "http",
		Host:   hostport,
		Path:   "/slices/max",
	}).String(), nil)

	if err != nil {
		return nil, err
	}

	// Require protobuf encoding.
	req.Header.Set("Accept", "application/x-protobuf")
	req.Header.Set("Content-Type", "application/x-protobuf")

	// Send request to remote node.
	resp, err := http.DefaultClient.Do(req)
	if err != nil {
		return nil, err
	}
	defer resp.Body.Close()

	// Read response into buffer.
	body, err := ioutil.ReadAll(resp.Body)
	if err != nil {
		return nil, err
	}

	// Check status code.
	if resp.StatusCode != http.StatusOK {
		return nil, fmt.Errorf("invalid status: code=%d, err=%s", resp.StatusCode, body)
	}

	// Decode response object.
	pb := internal.MaxSlicesResponse{}

	if err = proto.Unmarshal(body, &pb); err != nil {
		return nil, err
	}

<<<<<<< HEAD
	return pb.MaxSlices, nil

=======
	return pb.SliceMax, nil
>>>>>>> c6e2b129
}<|MERGE_RESOLUTION|>--- conflicted
+++ resolved
@@ -265,10 +265,5 @@
 		return nil, err
 	}
 
-<<<<<<< HEAD
 	return pb.MaxSlices, nil
-
-=======
-	return pb.SliceMax, nil
->>>>>>> c6e2b129
 }