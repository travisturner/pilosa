// Copyright 2017 Pilosa Corp.
//
// Licensed under the Apache License, Version 2.0 (the "License");
// you may not use this file except in compliance with the License.
// You may obtain a copy of the License at
//
//     http://www.apache.org/licenses/LICENSE-2.0
//
// Unless required by applicable law or agreed to in writing, software
// distributed under the License is distributed on an "AS IS" BASIS,
// WITHOUT WARRANTIES OR CONDITIONS OF ANY KIND, either express or implied.
// See the License for the specific language governing permissions and
// limitations under the License.

// Package server contains the `pilosa server` subcommand which runs Pilosa
// itself. The purpose of this package is to define an easily tested Command
// object which handles interpreting configuration and setting up all the
// objects that Pilosa needs.
package server

import (
	"errors"
	"fmt"
	"io"
	"math/rand"
	"os"
	"path/filepath"
	"strconv"
	"strings"
	"time"

	"crypto/tls"

	"github.com/pilosa/pilosa"
	"github.com/pilosa/pilosa/gossip"
	"github.com/pilosa/pilosa/statsd"
)

func init() {
	rand.Seed(time.Now().UTC().UnixNano())
}

const (
<<<<<<< HEAD
	// DefaultDiagnosticsInterval is the default sync frequency diagnostic metrics.
	DefaultDiagnosticsInterval = 1 * time.Hour
=======
	// DefaultDataDir is the default data directory.
	DefaultDataDir = "~/.pilosa"
>>>>>>> 902a2daf
)

// Command represents the state of the pilosa server command.
type Command struct {
	Server *pilosa.Server

	// Configuration.
	Config *pilosa.Config

	// Profiling options.
	CPUProfile string
	CPUTime    time.Duration

	// Gossip transport
	GossipTransport *gossip.Transport

	// Standard input/output
	*pilosa.CmdIO

	// Started will be closed once Command.Run is finished.
	Started chan struct{}
	// Done will be closed when Command.Close() is called
	Done chan struct{}
}

// NewCommand returns a new instance of Main.
func NewCommand(stdin io.Reader, stdout, stderr io.Writer) *Command {
	return &Command{
		Server: pilosa.NewServer(),
		Config: pilosa.NewConfig(),

		CmdIO: pilosa.NewCmdIO(stdin, stdout, stderr),

		Started: make(chan struct{}),
		Done:    make(chan struct{}),
	}
}

// Run executes the pilosa server.
func (m *Command) Run(args ...string) (err error) {
	defer close(m.Started)
	prefix := "~" + string(filepath.Separator)
	if strings.HasPrefix(m.Config.DataDir, prefix) {
		HomeDir := os.Getenv("HOME")
		if HomeDir == "" {
			return errors.New("data directory not specified and no home dir available")
		}
		m.Config.DataDir = filepath.Join(HomeDir, strings.TrimPrefix(m.Config.DataDir, prefix))
	}

	// SetupServer
	err = m.SetupServer()
	if err != nil {
		return err
	}

	// SetupNetworking
	err = m.SetupNetworking()
	if err != nil {
		return err
	}

	// Initialize server.
	if err = m.Server.Open(); err != nil {
		return fmt.Errorf("server.Open: %v", err)
	}

	m.Server.Logger().Printf("Listening as %s\n", m.Server.URI)
	return nil
}

// SetupServer uses the cluster configuration to set up this server.
func (m *Command) SetupServer() error {
	err := m.Config.Validate()
	if err != nil {
		return err
	}

	uri, err := pilosa.AddressWithDefaults(m.Config.Bind)

	if err != nil {
		return err
	}
	m.Server.URI = *uri

	cluster := pilosa.NewCluster()
	cluster.ReplicaN = m.Config.Cluster.ReplicaN
	cluster.Holder = m.Server.Holder

	m.Server.Cluster = cluster

	// Setup logging output.
	m.Server.LogOutput, err = GetLogWriter(m.Config.LogPath, m.Stderr)
	if err != nil {
		return err
	}

	// Configure data directory (for Cluster .topology)
	m.Server.Cluster.Path = m.Config.DataDir

	// Configure holder.
	m.Server.Logger().Printf("Using data from: %s\n", m.Config.DataDir)
	m.Server.Holder.Path = m.Config.DataDir
	m.Server.MetricInterval = time.Duration(m.Config.Metric.PollInterval)
	if m.Config.Metric.Diagnostics {
		m.Server.DiagnosticInterval = time.Duration(DefaultDiagnosticsInterval)
	}
	m.Server.Holder.Stats, err = NewStatsClient(m.Config.Metric.Service, m.Config.Metric.Host)
	if err != nil {
		return err
	}

	m.Server.Holder.Stats.SetLogger(m.Server.LogOutput)

	// Copy configuration flags.
	m.Server.MaxWritesPerRequest = m.Config.MaxWritesPerRequest

	// Setup TLS
	var TLSConfig *tls.Config
	if uri.Scheme() == "https" {
		if m.Config.TLS.CertificatePath == "" {
			return errors.New("certificate path is required for TLS sockets")
		}
		if m.Config.TLS.CertificateKeyPath == "" {
			return errors.New("certificate key path is required for TLS sockets")
		}
		cert, err := tls.LoadX509KeyPair(m.Config.TLS.CertificatePath, m.Config.TLS.CertificateKeyPath)
		if err != nil {
			return err
		}
		m.Server.TLS = &tls.Config{
			Certificates:       []tls.Certificate{cert},
			InsecureSkipVerify: m.Config.TLS.SkipVerify,
		}

		// TODO Review this location

		TLSConfig = m.Server.TLS

	}
	c := pilosa.GetHTTPClient(TLSConfig)
	m.Server.RemoteClient = c
	m.Server.Handler.RemoteClient = c
	m.Server.Cluster.RemoteClient = c

	// Default coordintor to port 0 when not specified so that coordinator
	// can be set to the value of server.URI after server binds to a port.
	// This would only be useful in a one-node cluster.
	coord := m.Config.Cluster.Coordinator
	if coord == "" {
		coord = ":0"
	}

	// Set the coordinator node.
	curi, err := pilosa.AddressWithDefaults(coord)
	if err != nil {
		return err
	}
	m.Server.Cluster.Coordinator = *curi

	// Set configuration options.
	m.Server.AntiEntropyInterval = time.Duration(m.Config.AntiEntropy.Interval)
	m.Server.Cluster.LongQueryTime = time.Duration(m.Config.Cluster.LongQueryTime)
	return nil
}

// SetupNetworking sets up internode communication based on the configuration.
func (m *Command) SetupNetworking() error {
	switch m.Config.Cluster.Type {
	case pilosa.ClusterGossip:
		// Set internal port (string).
		gossipPortStr := pilosa.DefaultGossipPort
		// Config.GossipPort is deprecated, so Config.Gossip.Port has priority
		if m.Config.Gossip.Port != "" {
			gossipPortStr = m.Config.Gossip.Port
		} else if m.Config.GossipPort != "" {
			gossipPortStr = m.Config.GossipPort
		}

		gossipPort, err := strconv.Atoi(gossipPortStr)
		if err != nil {
			return err
		}

		// get the host portion of addr to use for binding
		gossipHost := m.Server.URI.Host()
		var transport *gossip.Transport
		if m.GossipTransport != nil {
			transport = m.GossipTransport
		} else {
			transport, err = gossip.NewTransport(gossipHost, gossipPort)
			if err != nil {
				return err
			}
		}

		m.Server.NodeID = m.Server.LoadNodeID()

		m.Server.Cluster.EventReceiver = gossip.NewGossipEventReceiver()
		gossipMemberSet, err := gossip.NewGossipMemberSetWithTransport(m.Server.NodeID, m.Config, transport, m.Server)
		if err != nil {
			return err
		}
		m.Server.Cluster.MemberSet = gossipMemberSet
		m.Server.Broadcaster = m.Server
		m.Server.BroadcastReceiver = gossipMemberSet
		m.Server.Gossiper = gossipMemberSet
	case pilosa.ClusterStatic, pilosa.ClusterNone:
		m.Server.Cluster.Static = true
		for _, address := range m.Config.Cluster.Hosts {
			uri, err := pilosa.NewURIFromAddress(address)
			if err != nil {
				return err
			}
			m.Server.Cluster.Nodes = append(m.Server.Cluster.Nodes, &pilosa.Node{
				URI: *uri,
			})
		}

		m.Server.Broadcaster = pilosa.NopBroadcaster
		m.Server.Cluster.MemberSet = pilosa.NewStaticMemberSet()
		m.Server.BroadcastReceiver = pilosa.NopBroadcastReceiver
		m.Server.Gossiper = pilosa.NopGossiper
		err := m.Server.Cluster.MemberSet.(*pilosa.StaticMemberSet).Join(m.Server.Cluster.Nodes)
		if err != nil {
			return err
		}
	default:
		return fmt.Errorf("'%v' is not a supported value for broadcaster type", m.Config.Cluster.Type)
	}
	return nil
}

// GetLogWriter opens a file for logging, or a default io.Writer (such as stderr) for an empty path.
func GetLogWriter(path string, defaultWriter io.Writer) (io.Writer, error) {
	// This is split out so it can be used in NewServeCmd as well as SetupServer
	if path == "" {
		return defaultWriter, nil
	} else {
		logFile, err := os.OpenFile(path, os.O_RDWR|os.O_CREATE|os.O_APPEND, 0600)
		if err != nil {
			return nil, err
		}
		return logFile, nil
	}
}

// Close shuts down the server.
func (m *Command) Close() error {
	var logErr error
	serveErr := m.Server.Close()
	logOutput := m.Server.LogOutput
	if closer, ok := logOutput.(io.Closer); ok {
		logErr = closer.Close()
	}
	close(m.Done)
	if serveErr != nil && logErr != nil {
		return fmt.Errorf("closing server: '%v', closing logs: '%v'", serveErr, logErr)
	} else if logErr != nil {
		return logErr
	}
	return serveErr
}

// NewStatsClient creates a stats client from the config
func NewStatsClient(name string, host string) (pilosa.StatsClient, error) {
	switch name {
	case "expvar":
		return pilosa.NewExpvarStatsClient(), nil
	case "statsd":
		return statsd.NewStatsClient(host)
	default:
		return pilosa.NopStatsClient, nil
	}
}<|MERGE_RESOLUTION|>--- conflicted
+++ resolved
@@ -41,13 +41,8 @@
 }
 
 const (
-<<<<<<< HEAD
-	// DefaultDiagnosticsInterval is the default sync frequency diagnostic metrics.
-	DefaultDiagnosticsInterval = 1 * time.Hour
-=======
 	// DefaultDataDir is the default data directory.
 	DefaultDataDir = "~/.pilosa"
->>>>>>> 902a2daf
 )
 
 // Command represents the state of the pilosa server command.
