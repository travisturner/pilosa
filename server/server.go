--- conflicted
+++ resolved
@@ -30,10 +30,7 @@
 	"time"
 
 	"crypto/tls"
-<<<<<<< HEAD
 	"io/ioutil"
-=======
->>>>>>> bbc82d16
 
 	"github.com/pilosa/pilosa"
 	"github.com/pilosa/pilosa/gossip"
