// Copyright 2017 Pilosa Corp.
//
// Licensed under the Apache License, Version 2.0 (the "License");
// you may not use this file except in compliance with the License.
// You may obtain a copy of the License at
//
//     http://www.apache.org/licenses/LICENSE-2.0
//
// Unless required by applicable law or agreed to in writing, software
// distributed under the License is distributed on an "AS IS" BASIS,
// WITHOUT WARRANTIES OR CONDITIONS OF ANY KIND, either express or implied.
// See the License for the specific language governing permissions and
// limitations under the License.

package server_test

import (
	"bytes"
	"context"
	"encoding/json"
	"fmt"
	"io"
	"io/ioutil"
	"math/rand"
	"net/http"
	"os"
	"reflect"
	"runtime"
	"sort"
	"strings"
	"testing"
	"testing/quick"

	"github.com/BurntSushi/toml"
	"github.com/pilosa/pilosa"
	"github.com/pilosa/pilosa/server"
	"github.com/pilosa/pilosa/test"
)

// Ensure program can process queries and maintain consistency.
func TestMain_Set_Quick(t *testing.T) {
	if testing.Short() {
		t.Skip("short")
	}

	if err := quick.Check(func(cmds []SetCommand) bool {
		m := MustRunMain()
		defer m.Close()

		// Create client.
		client, err := pilosa.NewInternalHTTPClient(m.Server.URI.HostPort(), pilosa.GetHTTPClient(nil))
		if err != nil {
			t.Fatal(err)
		}

		// Execute SetBit() commands.
		for _, cmd := range cmds {
			if err := client.CreateIndex(context.Background(), "i", pilosa.IndexOptions{}); err != nil && err != pilosa.ErrIndexExists {
				t.Fatal(err)
			}
			if err := client.CreateFrame(context.Background(), "i", cmd.Frame, pilosa.FrameOptions{}); err != nil && err != pilosa.ErrFrameExists {
				t.Fatal(err)
			}
			if _, err := m.Query("i", "", fmt.Sprintf(`SetBit(rowID=%d, frame=%q, columnID=%d)`, cmd.ID, cmd.Frame, cmd.ColumnID)); err != nil {
				t.Fatal(err)
			}
		}

		// Validate data.
		for frame, frameSet := range SetCommands(cmds).Frames() {
			for id, columnIDs := range frameSet {
				exp := MustMarshalJSON(map[string]interface{}{
					"results": []interface{}{
						map[string]interface{}{
							"bits":  columnIDs,
							"attrs": map[string]interface{}{},
						},
					},
				}) + "\n"
				if res, err := m.Query("i", "", fmt.Sprintf(`Bitmap(rowID=%d, frame=%q)`, id, frame)); err != nil {
					t.Fatal(err)
				} else if res != exp {
					t.Fatalf("unexpected result:\n\ngot=%s\n\nexp=%s\n\n", res, exp)
				}
			}
		}

		if err := m.Reopen(); err != nil {
			t.Fatal(err)
		}

		// Validate data after reopening.
		for frame, frameSet := range SetCommands(cmds).Frames() {
			for id, columnIDs := range frameSet {
				exp := MustMarshalJSON(map[string]interface{}{
					"results": []interface{}{
						map[string]interface{}{
							"bits":  columnIDs,
							"attrs": map[string]interface{}{},
						},
					},
				}) + "\n"
				if res, err := m.Query("i", "", fmt.Sprintf(`Bitmap(rowID=%d, frame=%q)`, id, frame)); err != nil {
					t.Fatal(err)
				} else if res != exp {
					t.Fatalf("unexpected result (reopen):\n\ngot=%s\n\nexp=%s\n\n", res, exp)
				}
			}
		}

		return true
	}, &quick.Config{
		Values: func(values []reflect.Value, rand *rand.Rand) {
			values[0] = reflect.ValueOf(GenerateSetCommands(1000, rand))
		},
	}); err != nil {
		t.Fatal(err)
	}
}

// Ensure program can set row attributes and retrieve them.
func TestMain_SetRowAttrs(t *testing.T) {
	m := MustRunMain()
	defer m.Close()

	// Create frames.
	client := m.Client()
	if err := client.CreateIndex(context.Background(), "i", pilosa.IndexOptions{}); err != nil && err != pilosa.ErrIndexExists {
		t.Fatal(err)
	} else if err := client.CreateFrame(context.Background(), "i", "x", pilosa.FrameOptions{}); err != nil {
		t.Fatal(err)
	} else if err := client.CreateFrame(context.Background(), "i", "z", pilosa.FrameOptions{}); err != nil {
		t.Fatal(err)
	} else if err := client.CreateFrame(context.Background(), "i", "neg", pilosa.FrameOptions{}); err != nil {
		t.Fatal(err)
	}

	// Set bits on different rows in different frames.
	if _, err := m.Query("i", "", `SetBit(rowID=1, frame="x", columnID=100)`); err != nil {
		t.Fatal(err)
	} else if _, err := m.Query("i", "", `SetBit(rowID=2, frame="x", columnID=100)`); err != nil {
		t.Fatal(err)
	} else if _, err := m.Query("i", "", `SetBit(rowID=2, frame="z", columnID=100)`); err != nil {
		t.Fatal(err)
	} else if _, err := m.Query("i", "", `SetBit(rowID=3, frame="neg", columnID=100)`); err != nil {
		t.Fatal(err)
	}

	// Set row attributes.
	if _, err := m.Query("i", "", `SetRowAttrs(rowID=1, frame="x", x=100)`); err != nil {
		t.Fatal(err)
	} else if _, err := m.Query("i", "", `SetRowAttrs(rowID=2, frame="x", x=-200)`); err != nil {
		t.Fatal(err)
	} else if _, err := m.Query("i", "", `SetRowAttrs(rowID=2, frame="z", x=300)`); err != nil {
		t.Fatal(err)
	} else if _, err := m.Query("i", "", `SetRowAttrs(rowID=3, frame="neg", x=-0.44)`); err != nil {
		t.Fatal(err)
	}

	// Query row x/1.
	if res, err := m.Query("i", "", `Bitmap(rowID=1, frame="x")`); err != nil {
		t.Fatal(err)
	} else if res != `{"results":[{"attrs":{"x":100},"bits":[100]}]}`+"\n" {
		t.Fatalf("unexpected result: %s", res)
	}

	// Query row x/2.
	if res, err := m.Query("i", "", `Bitmap(rowID=2, frame="x")`); err != nil {
		t.Fatal(err)
	} else if res != `{"results":[{"attrs":{"x":-200},"bits":[100]}]}`+"\n" {
		t.Fatalf("unexpected result: %s", res)
	}

	if err := m.Reopen(); err != nil {
		t.Fatal(err)
	}

	// Query rows after reopening.
	if res, err := m.Query("i", "columnAttrs=true", `Bitmap(rowID=1, frame="x")`); err != nil {
		t.Fatal(err)
	} else if res != `{"results":[{"attrs":{"x":100},"bits":[100]}]}`+"\n" {
		t.Fatalf("unexpected result(reopen): %s", res)
	}

	if res, err := m.Query("i", "columnAttrs=true", `Bitmap(rowID=3, frame="neg")`); err != nil {
		t.Fatal(err)
	} else if res != `{"results":[{"attrs":{"x":-0.44},"bits":[100]}]}`+"\n" {
		t.Fatalf("unexpected result(reopen): %s", res)
	}
	// Query row x/2.
	if res, err := m.Query("i", "", `Bitmap(rowID=2, frame="x")`); err != nil {
		t.Fatal(err)
	} else if res != `{"results":[{"attrs":{"x":-200},"bits":[100]}]}`+"\n" {
		t.Fatalf("unexpected result: %s", res)
	}
}

// Ensure program can set column attributes and retrieve them.
func TestMain_SetColumnAttrs(t *testing.T) {
	m := MustRunMain()
	defer m.Close()

	// Create frames.
	client := m.Client()
	if err := client.CreateIndex(context.Background(), "i", pilosa.IndexOptions{}); err != nil && err != pilosa.ErrIndexExists {
		t.Fatal(err)
	} else if err := client.CreateFrame(context.Background(), "i", "x", pilosa.FrameOptions{}); err != nil {
		t.Fatal(err)
	}

	// Set bits on row.
	if _, err := m.Query("i", "", `SetBit(rowID=1, frame="x", columnID=100)`); err != nil {
		t.Fatal(err)
	} else if _, err := m.Query("i", "", `SetBit(rowID=1, frame="x", columnID=101)`); err != nil {
		t.Fatal(err)
	}

	// Set column attributes.
	if _, err := m.Query("i", "", `SetColumnAttrs(id=100, foo="bar")`); err != nil {
		t.Fatal(err)
	}

	// Query row.
	if res, err := m.Query("i", "columnAttrs=true", `Bitmap(rowID=1, frame="x")`); err != nil {
		t.Fatal(err)
	} else if res != `{"results":[{"attrs":{},"bits":[100,101]}],"columnAttrs":[{"id":100,"attrs":{"foo":"bar"}}]}`+"\n" {
		t.Fatalf("unexpected result: %s", res)
	}

	if err := m.Reopen(); err != nil {
		t.Fatal(err)
	}

	// Query row after reopening.
	if res, err := m.Query("i", "columnAttrs=true", `Bitmap(rowID=1, frame="x")`); err != nil {
		t.Fatal(err)
	} else if res != `{"results":[{"attrs":{},"bits":[100,101]}],"columnAttrs":[{"id":100,"attrs":{"foo":"bar"}}]}`+"\n" {
		t.Fatalf("unexpected result(reopen): %s", res)
	}
}

// Ensure program can set column attributes with columnLabel option.
func TestMain_SetColumnAttrsWithColumnOption(t *testing.T) {
	m := MustRunMain()
	defer m.Close()

	// Create frames.
	client := m.Client()
	if err := client.CreateIndex(context.Background(), "i", pilosa.IndexOptions{ColumnLabel: "col"}); err != nil && err != pilosa.ErrIndexExists {
		t.Fatal(err)
	} else if err := client.CreateFrame(context.Background(), "i", "x", pilosa.FrameOptions{}); err != nil {
		t.Fatal(err)
	}

	// Set bits on row.
	if _, err := m.Query("i", "", `SetBit(rowID=1, frame="x", col=100)`); err != nil {
		t.Fatal(err)
	} else if _, err := m.Query("i", "", `SetBit(rowID=1, frame="x", col=101)`); err != nil {
		t.Fatal(err)
	}

	// Set column attributes.
	if _, err := m.Query("i", "", `SetColumnAttrs(col=100, foo="bar")`); err != nil {
		t.Fatal(err)
	}

	// Query row.
	if res, err := m.Query("i", "columnAttrs=true", `Bitmap(rowID=1, frame="x")`); err != nil {
		t.Fatal(err)
	} else if res != `{"results":[{"attrs":{},"bits":[100,101]}],"columnAttrs":[{"id":100,"attrs":{"foo":"bar"}}]}`+"\n" {
		t.Fatalf("unexpected result: %s", res)
	}

}

// Ensure program can set bits on one cluster and then restore to a second cluster.
func TestMain_FrameRestore(t *testing.T) {
	mains1 := NewMainArrayWithCluster(2)
	m0 := mains1[0]

	// Create frames.
	client := m0.Client()
	if err := client.CreateIndex(context.Background(), "i", pilosa.IndexOptions{}); err != nil && err != pilosa.ErrIndexExists {
		t.Fatal("create index:", err)
	}
	if err := client.CreateFrame(context.Background(), "i", "f", pilosa.FrameOptions{}); err != nil {
		t.Fatal("create frame:", err)
	}

	// Write data on first cluster.
	if _, err := m0.Query("i", "", `
		SetBit(rowID=1, frame="f", columnID=100)
		SetBit(rowID=1, frame="f", columnID=1000)
		SetBit(rowID=1, frame="f", columnID=100000)
		SetBit(rowID=1, frame="f", columnID=200000)
		SetBit(rowID=1, frame="f", columnID=400000)
		SetBit(rowID=1, frame="f", columnID=600000)
		SetBit(rowID=1, frame="f", columnID=800000)
	`); err != nil {
		t.Fatal("setting bits:", err)
	}

	// Query row on first cluster.
	if res, err := m0.Query("i", "", `Bitmap(rowID=1, frame="f")`); err != nil {
		t.Fatal("bitmap query:", err)
	} else if res != `{"results":[{"attrs":{},"bits":[100,1000,100000,200000,400000,600000,800000]}]}`+"\n" {
		t.Fatalf("unexpected result: %s", res)
	}

	// Start second cluster.
	mains2 := NewMainArrayWithCluster(2)
	m2 := mains2[0]
	defer m2.Close()

	// Import from first cluster.
	client, err := pilosa.NewInternalHTTPClient(m2.Server.URI.HostPort(), pilosa.GetHTTPClient(nil))
	if err != nil {
		t.Fatal("new client:", err)
	}
	if err := m2.Client().CreateIndex(context.Background(), "i", pilosa.IndexOptions{}); err != nil && err != pilosa.ErrIndexExists {
		t.Fatal("create new index:", err)
	}
	if err := m2.Client().CreateFrame(context.Background(), "i", "f", pilosa.FrameOptions{}); err != nil {
		t.Fatal("create new frame:", err)
	}
	if err := client.RestoreFrame(context.Background(), m0.Server.URI.HostPort(), "i", "f"); err != nil {
		t.Fatal("restore frame:", err)
	}

	// Query row on second cluster.
	if res, err := m2.Query("i", "", `Bitmap(rowID=1, frame="f")`); err != nil {
		t.Fatal("another bitmap query:", err)
	} else if res != `{"results":[{"attrs":{},"bits":[100,1000,100000,200000,400000,600000,800000]}]}`+"\n" {
		t.Fatalf("2unexpected result: %s", res)
	}
}

// Ensure the host can be parsed.
func TestConfig_Parse_Host(t *testing.T) {
	if c, err := ParseConfig(`bind = "local"`); err != nil {
		t.Fatal(err)
	} else if c.Bind != "local" {
		t.Fatalf("unexpected host: %s", c.Bind)
	}
}

// Ensure the data directory can be parsed.
func TestConfig_Parse_DataDir(t *testing.T) {
	if c, err := ParseConfig(`data-dir = "/tmp/foo"`); err != nil {
		t.Fatal(err)
	} else if c.DataDir != "/tmp/foo" {
		t.Fatalf("unexpected data dir: %s", c.DataDir)
	}
}

// tempMkdir makes a temporary directory
func tempMkdir(t *testing.T) string {
	dir, err := ioutil.TempDir("", "pilosatemp")
	if err != nil {
		t.Fatalf("failed to create test directory: %s", err)
	}
	return dir
}

// Ensure the file handle count is working
func TestCountOpenFiles(t *testing.T) {
	// Windows is not supported yet
	if runtime.GOOS == "windows" {
		t.Skip("Skipping unsupported CountOpenFiles test on Windows.")
	}
	count, err := pilosa.CountOpenFiles()
	if err != nil {
		t.Errorf("CountOpenFiles failed: %s", err)
	}
	if count == 0 {
		t.Error("CountOpenFiles returned invalid value 0.")
	}
}

<<<<<<< HEAD
=======
// Ensure program can send/receive broadcast messages.
func TestMain_SendReceiveMessage(t *testing.T) {
	mains := NewMainArrayWithCluster(2)
	m0 := mains[0]
	defer m0.Close()

	m1 := mains[1]
	defer m1.Close()

	// Expected indexes and Frames
	expected := map[string][]string{
		"i": []string{"f"},
	}

	// Create a client for each node.
	client0 := m0.Client()
	client1 := m1.Client()

	// Create indexes and frames on one node.
	if err := client0.CreateIndex(context.Background(), "i", pilosa.IndexOptions{}); err != nil && err != pilosa.ErrIndexExists {
		t.Fatal(err)
	} else if err := client0.CreateFrame(context.Background(), "i", "f", pilosa.FrameOptions{}); err != nil {
		t.Fatal(err)
	}

	// Make sure node0 knows about the index and frame created.
	schema0, err := client0.Schema(context.Background())
	if err != nil {
		t.Fatal(err)
	}
	received0 := map[string][]string{}
	for _, idx := range schema0 {
		received0[idx.Name] = []string{}
		for _, frame := range idx.Frames {
			received0[idx.Name] = append(received0[idx.Name], frame.Name)
		}
	}
	if !reflect.DeepEqual(received0, expected) {
		t.Fatalf("unexpected schema on node0: %s", received0)
	}

	// Make sure node1 knows about the index and frame created.
	schema1, err := client1.Schema(context.Background())
	if err != nil {
		t.Fatal(err)
	}
	received1 := map[string][]string{}
	for _, idx := range schema1 {
		received1[idx.Name] = []string{}
		for _, frame := range idx.Frames {
			received1[idx.Name] = append(received1[idx.Name], frame.Name)
		}
	}
	if !reflect.DeepEqual(received1, expected) {
		t.Fatalf("unexpected schema on node1: %s", received1)
	}

	// Write data on first node.
	if _, err := m0.Query("i", "", `
            SetBit(rowID=1, frame="f", columnID=1)
            SetBit(rowID=1, frame="f", columnID=2400000)
        `); err != nil {
		t.Fatal(err)
	}

	// We have to wait for the broadcast message to be sent before checking state.
	time.Sleep(1 * time.Second)

	// Make sure node0 knows about the latest MaxSlice.
	maxSlices0, err := client0.MaxSliceByIndex(context.Background())
	if err != nil {
		t.Fatal(err)
	}
	if maxSlices0["i"] != 2 {
		t.Fatalf("unexpected maxSlice on node0: %d", maxSlices0["i"])
	}

	// Make sure node1 knows about the latest MaxSlice.
	maxSlices1, err := client1.MaxSliceByIndex(context.Background())
	if err != nil {
		t.Fatal(err)
	}
	if maxSlices1["i"] != 2 {
		t.Fatalf("unexpected maxSlice on node1: %d", maxSlices1["i"])
	}

	// Write input definition to the first node.
	if _, err := m0.CreateDefinition("i", "test", `{
            "frames": [{"name": "event-time",
                        "options": {
                            "cacheType": "ranked",
                            "timeQuantum": "YMD"
                        }}],
            "fields": [{"name": "columnID",
                        "primaryKey": true
                        }]}
        `); err != nil {
		t.Fatal(err)
	}

	// We have to wait for the broadcast message to be sent before checking state.
	time.Sleep(1 * time.Second)

	frame0 := m0.Server.Holder.Frame("i", "event-time")
	if frame0 == nil {
		t.Fatal("frame not found")
	}
	frame1 := m1.Server.Holder.Frame("i", "event-time")
	if frame1 == nil {
		t.Fatal("frame not found")
	}
}

>>>>>>> ee503c45
// Main represents a test wrapper for main.Main.
type Main struct {
	*server.Command

	Stdin  bytes.Buffer
	Stdout bytes.Buffer
	Stderr bytes.Buffer
}

// NewMain returns a new instance of Main with a temporary data directory and random port.
func NewMain() *Main {
	path, err := ioutil.TempDir("", "pilosa-")
	if err != nil {
		panic(err)
	}

	m := &Main{Command: server.NewCommand(os.Stdin, os.Stdout, os.Stderr)}
	m.Server.Network = *test.Network
	m.Config.DataDir = path
	m.Config.Bind = "localhost:0"
	m.Config.Cluster.Type = "static"
	m.Command.Stdin = &m.Stdin
	m.Command.Stdout = &m.Stdout
	m.Command.Stderr = &m.Stderr

	if testing.Verbose() {
		m.Command.Stdout = io.MultiWriter(os.Stdout, m.Command.Stdout)
		m.Command.Stderr = io.MultiWriter(os.Stderr, m.Command.Stderr)
	}

	return m
}

func NewMainArrayWithCluster(size int) []*Main {
	cluster, err := test.NewServerCluster(size)
	if err != nil {
		panic(err)
	}
	mainArray := make([]*Main, size)
	for i := 0; i < size; i++ {
		mainArray[i] = &Main{Command: cluster.Servers[i]}
	}
	return mainArray
}

// MustRunMain returns a new, running Main. Panic on error.
func MustRunMain() *Main {
	m := NewMain()
	m.Config.Metric.Diagnostics = false // Disable diagnostics.
	if err := m.Run(); err != nil {
		panic(err)
	}
	return m
}

// Close closes the program and removes the underlying data directory.
func (m *Main) Close() error {
	defer os.RemoveAll(m.Config.DataDir)
	return m.Command.Close()
}

// Reopen closes the program and reopens it.
func (m *Main) Reopen() error {
	if err := m.Command.Close(); err != nil {
		return err
	}

	// Create new main with the same config.
	config := m.Config
	m.Command = server.NewCommand(os.Stdin, os.Stdout, os.Stderr)
	m.Server.Network = *test.Network
	m.Config = config

	// Run new program.
	if err := m.Run(); err != nil {
		return err
	}
	return nil
}

// RunWithTransport runs Main and returns the dynamically allocated gossip port.
func (m *Main) RunWithTransport(host string, bindPort int, joinSeed string, coordinator *pilosa.URI) (seed string, coord pilosa.URI, err error) {
	defer close(m.Started)

	m.Config.Cluster.Type = "gossip"

	/*
		TEST:
		- SetupServer (just static settings from config)
		- OpenListener (sets Server.Name to use in gossip)
		- NewTransport (gossip)
		- SetupNetworking (does the gossip or static stuff) - uses Server.Name
		- Open server

		PRODUCTION:
		- SetupServer (just static settings from config)
		- SetupNetworking (does the gossip or static stuff) - calls NewTransport
		- Open server - calls OpenListener
	*/

	// SetupServer
	err = m.SetupServer()
	if err != nil {
		return seed, coord, err
	}

	// Open server listener.
	// This is used to set Server.Name, which is used as the node
	// name for identifying a memberlist node.
	err = m.Server.OpenListener()
	if err != nil {
		return seed, coord, err
	}

	// Open gossip transport to use in SetupServer.
	transport, err := gossip.NewTransport(host, bindPort)
	if err != nil {
		return seed, coord, err
	}
	m.GossipTransport = transport

	if joinSeed != "" {
		m.Config.Gossip.Seed = joinSeed
	} else {
		m.Config.Gossip.Seed = transport.URI.String()
	}
	seed = m.Config.Gossip.Seed

	// SetupNetworking
	err = m.SetupNetworking()
	if err != nil {
		return seed, coord, err
	}

	if err = m.Server.BroadcastReceiver.Start(m.Server); err != nil {
		return seed, coord, err
	}

	if coordinator != nil {
		coord = *coordinator
	} else {
		coord = m.Server.URI
	}
	m.Server.Cluster.Coordinator = coord
	m.Server.Cluster.Static = false

	// Initialize server.
	err = m.Server.Open()
	if err != nil {
		return seed, coord, err
	}

	return seed, coord, nil
}

// URL returns the base URL string for accessing the running program.
func (m *Main) URL() string { return "http://" + m.Server.Addr().String() }

// Client returns a client to connect to the program.
func (m *Main) Client() *pilosa.InternalHTTPClient {
	client, err := pilosa.NewInternalHTTPClient(m.Server.URI.HostPort(), pilosa.GetHTTPClient(nil))
	if err != nil {
		panic(err)
	}
	return client
}

// Query executes a query against the program through the HTTP API.
func (m *Main) Query(index, rawQuery, query string) (string, error) {
	resp := MustDo("POST", m.URL()+fmt.Sprintf("/index/%s/query?", index)+rawQuery, query)
	if resp.StatusCode != http.StatusOK {
		return "", fmt.Errorf("invalid status: %d, body=%s", resp.StatusCode, resp.Body)
	}
	return resp.Body, nil
}

// CreateDefinition.
func (m *Main) CreateDefinition(index, def, query string) (string, error) {
	resp := MustDo("POST", m.URL()+fmt.Sprintf("/index/%s/input-definition/%s", index, def), query)
	if resp.StatusCode != http.StatusOK {
		return "", fmt.Errorf("invalid status: %d, body=%s", resp.StatusCode, resp.Body)
	}
	return resp.Body, nil
}

// SetCommand represents a command to set a bit.
type SetCommand struct {
	ID       uint64
	Frame    string
	ColumnID uint64
}

type SetCommands []SetCommand

// Frames returns the set of column ids for each frame/row.
func (a SetCommands) Frames() map[string]map[uint64][]uint64 {
	// Create a set of unique commands.
	m := make(map[SetCommand]struct{})
	for _, cmd := range a {
		m[cmd] = struct{}{}
	}

	// Build unique ids for each frame & row.
	frames := make(map[string]map[uint64][]uint64)
	for cmd := range m {
		if frames[cmd.Frame] == nil {
			frames[cmd.Frame] = make(map[uint64][]uint64)
		}
		frames[cmd.Frame][cmd.ID] = append(frames[cmd.Frame][cmd.ID], cmd.ColumnID)
	}

	// Sort each set of column ids.
	for _, frame := range frames {
		for id := range frame {
			sort.Sort(uint64Slice(frame[id]))
		}
	}

	return frames
}

// GenerateSetCommands generates random SetCommand objects.
func GenerateSetCommands(n int, rand *rand.Rand) []SetCommand {
	cmds := make([]SetCommand, rand.Intn(n))
	for i := range cmds {
		cmds[i] = SetCommand{
			ID:       uint64(rand.Intn(1000)),
			Frame:    "x",
			ColumnID: uint64(rand.Intn(10)),
		}
	}
	return cmds
}

// ParseConfig parses s into a Config.
func ParseConfig(s string) (pilosa.Config, error) {
	var c pilosa.Config
	_, err := toml.Decode(s, &c)
	return c, err
}

// MustDo executes http.Do() with an http.NewRequest(). Panic on error.
func MustDo(method, urlStr string, body string) *httpResponse {
	req, err := http.NewRequest(method, urlStr, strings.NewReader(body))
	if err != nil {
		panic(err)
	}
	resp, err := http.DefaultClient.Do(req)
	if err != nil {
		panic(err)
	}
	defer resp.Body.Close()

	buf, err := ioutil.ReadAll(resp.Body)
	if err != nil {
		panic(err)
	}

	return &httpResponse{Response: resp, Body: string(buf)}
}

// httpResponse is a wrapper for http.Response that holds the Body as a string.
type httpResponse struct {
	*http.Response
	Body string
}

// MustMarshalJSON marshals v into a string. Panic on error.
func MustMarshalJSON(v interface{}) string {
	buf, err := json.Marshal(v)
	if err != nil {
		panic(err)
	}
	return string(buf)
}

// uint64Slice represents a sortable slice of uint64 numbers.
type uint64Slice []uint64

func (p uint64Slice) Swap(i, j int)      { p[i], p[j] = p[j], p[i] }
func (p uint64Slice) Len() int           { return len(p) }
func (p uint64Slice) Less(i, j int) bool { return p[i] < p[j] }<|MERGE_RESOLUTION|>--- conflicted
+++ resolved
@@ -33,6 +33,7 @@
 
 	"github.com/BurntSushi/toml"
 	"github.com/pilosa/pilosa"
+	"github.com/pilosa/pilosa/gossip"
 	"github.com/pilosa/pilosa/server"
 	"github.com/pilosa/pilosa/test"
 )
@@ -377,122 +378,6 @@
 	}
 }
 
-<<<<<<< HEAD
-=======
-// Ensure program can send/receive broadcast messages.
-func TestMain_SendReceiveMessage(t *testing.T) {
-	mains := NewMainArrayWithCluster(2)
-	m0 := mains[0]
-	defer m0.Close()
-
-	m1 := mains[1]
-	defer m1.Close()
-
-	// Expected indexes and Frames
-	expected := map[string][]string{
-		"i": []string{"f"},
-	}
-
-	// Create a client for each node.
-	client0 := m0.Client()
-	client1 := m1.Client()
-
-	// Create indexes and frames on one node.
-	if err := client0.CreateIndex(context.Background(), "i", pilosa.IndexOptions{}); err != nil && err != pilosa.ErrIndexExists {
-		t.Fatal(err)
-	} else if err := client0.CreateFrame(context.Background(), "i", "f", pilosa.FrameOptions{}); err != nil {
-		t.Fatal(err)
-	}
-
-	// Make sure node0 knows about the index and frame created.
-	schema0, err := client0.Schema(context.Background())
-	if err != nil {
-		t.Fatal(err)
-	}
-	received0 := map[string][]string{}
-	for _, idx := range schema0 {
-		received0[idx.Name] = []string{}
-		for _, frame := range idx.Frames {
-			received0[idx.Name] = append(received0[idx.Name], frame.Name)
-		}
-	}
-	if !reflect.DeepEqual(received0, expected) {
-		t.Fatalf("unexpected schema on node0: %s", received0)
-	}
-
-	// Make sure node1 knows about the index and frame created.
-	schema1, err := client1.Schema(context.Background())
-	if err != nil {
-		t.Fatal(err)
-	}
-	received1 := map[string][]string{}
-	for _, idx := range schema1 {
-		received1[idx.Name] = []string{}
-		for _, frame := range idx.Frames {
-			received1[idx.Name] = append(received1[idx.Name], frame.Name)
-		}
-	}
-	if !reflect.DeepEqual(received1, expected) {
-		t.Fatalf("unexpected schema on node1: %s", received1)
-	}
-
-	// Write data on first node.
-	if _, err := m0.Query("i", "", `
-            SetBit(rowID=1, frame="f", columnID=1)
-            SetBit(rowID=1, frame="f", columnID=2400000)
-        `); err != nil {
-		t.Fatal(err)
-	}
-
-	// We have to wait for the broadcast message to be sent before checking state.
-	time.Sleep(1 * time.Second)
-
-	// Make sure node0 knows about the latest MaxSlice.
-	maxSlices0, err := client0.MaxSliceByIndex(context.Background())
-	if err != nil {
-		t.Fatal(err)
-	}
-	if maxSlices0["i"] != 2 {
-		t.Fatalf("unexpected maxSlice on node0: %d", maxSlices0["i"])
-	}
-
-	// Make sure node1 knows about the latest MaxSlice.
-	maxSlices1, err := client1.MaxSliceByIndex(context.Background())
-	if err != nil {
-		t.Fatal(err)
-	}
-	if maxSlices1["i"] != 2 {
-		t.Fatalf("unexpected maxSlice on node1: %d", maxSlices1["i"])
-	}
-
-	// Write input definition to the first node.
-	if _, err := m0.CreateDefinition("i", "test", `{
-            "frames": [{"name": "event-time",
-                        "options": {
-                            "cacheType": "ranked",
-                            "timeQuantum": "YMD"
-                        }}],
-            "fields": [{"name": "columnID",
-                        "primaryKey": true
-                        }]}
-        `); err != nil {
-		t.Fatal(err)
-	}
-
-	// We have to wait for the broadcast message to be sent before checking state.
-	time.Sleep(1 * time.Second)
-
-	frame0 := m0.Server.Holder.Frame("i", "event-time")
-	if frame0 == nil {
-		t.Fatal("frame not found")
-	}
-	frame1 := m1.Server.Holder.Frame("i", "event-time")
-	if frame1 == nil {
-		t.Fatal("frame not found")
-	}
-}
-
->>>>>>> ee503c45
 // Main represents a test wrapper for main.Main.
 type Main struct {
 	*server.Command
